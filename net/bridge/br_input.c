--- conflicted
+++ resolved
@@ -196,8 +196,6 @@
 
 	/* return 1 to signal the okfn() was called so it's ok to use the skb */
 	return 1;
-<<<<<<< HEAD
-=======
 }
 
 static int nf_hook_bridge_pre(struct sk_buff *skb, struct sk_buff **pskb)
@@ -251,7 +249,6 @@
 	br_handle_frame_finish(dev_net(skb->dev), NULL, skb);
 #endif
 	return RX_HANDLER_CONSUMED;
->>>>>>> 0ecfebd2
 }
 
 /*
