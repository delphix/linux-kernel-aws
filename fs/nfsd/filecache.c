--- conflicted
+++ resolved
@@ -48,11 +48,7 @@
 
 #define NFSD_LAUNDRETTE_DELAY		     (2 * HZ)
 
-<<<<<<< HEAD
-#define NFSD_FILE_SHUTDOWN		     (1)
-=======
 #define NFSD_FILE_CACHE_UP		     (0)
->>>>>>> 47cd938a
 
 /* We only care about NFSD_MAY_READ/WRITE for this cache */
 #define NFSD_FILE_MAY_MASK	(NFSD_MAY_READ|NFSD_MAY_WRITE)
@@ -100,8 +96,6 @@
 	return true;
 }
 
-<<<<<<< HEAD
-=======
 static const struct rhashtable_params nfsd_file_rhash_params = {
 	.key_len		= sizeof_field(struct nfsd_file, nf_inode),
 	.key_offset		= offsetof(struct nfsd_file, nf_inode),
@@ -115,7 +109,6 @@
 	.automatic_shrinking	= true,
 };
 
->>>>>>> 47cd938a
 static void
 nfsd_file_schedule_laundrette(void)
 {
@@ -299,15 +292,7 @@
 	if (WARN_ON_ONCE(!list_empty(&nf->nf_lru)))
 		return;
 
-<<<<<<< HEAD
-	filemap_flush(nf->nf_file->f_mapping);
-	is_hashed = test_bit(NFSD_FILE_HASHED, &nf->nf_flags) != 0;
-	nfsd_file_put_noref(nf);
-	if (is_hashed)
-		nfsd_file_schedule_laundrette();
-=======
 	call_rcu(&nf->nf_rcu, nfsd_file_slab_free);
->>>>>>> 47cd938a
 }
 
 static bool
@@ -739,16 +724,6 @@
 	if (!nfsd_filecache_wq)
 		goto out;
 
-<<<<<<< HEAD
-	nfsd_file_hashtbl = kvzalloc(array_size(NFSD_FILE_HASH_SIZE,
-				sizeof(*nfsd_file_hashtbl)), GFP_KERNEL);
-	if (!nfsd_file_hashtbl) {
-		pr_err("nfsd: unable to allocate nfsd_file_hashtbl\n");
-		goto out_err;
-	}
-
-=======
->>>>>>> 47cd938a
 	nfsd_file_slab = kmem_cache_create("nfsd_file",
 				sizeof(struct nfsd_file), 0, 0, NULL);
 	if (!nfsd_file_slab) {
@@ -1103,26 +1078,6 @@
 	return status;
 
 open_file:
-<<<<<<< HEAD
-	nf = new;
-	/* Take reference for the hashtable */
-	refcount_inc(&nf->nf_ref);
-	__set_bit(NFSD_FILE_HASHED, &nf->nf_flags);
-	__set_bit(NFSD_FILE_PENDING, &nf->nf_flags);
-	list_lru_add(&nfsd_file_lru, &nf->nf_lru);
-	hlist_add_head_rcu(&nf->nf_node, &nfsd_file_hashtbl[hashval].nfb_head);
-	++nfsd_file_hashtbl[hashval].nfb_count;
-	nfsd_file_hashtbl[hashval].nfb_maxcount = max(nfsd_file_hashtbl[hashval].nfb_maxcount,
-			nfsd_file_hashtbl[hashval].nfb_count);
-	spin_unlock(&nfsd_file_hashtbl[hashval].nfb_lock);
-	atomic_long_inc(&nfsd_filecache_count);
-
-	nf->nf_mark = nfsd_file_mark_find_or_create(nf);
-	if (nf->nf_mark)
-		status = nfsd_open_verified(rqstp, fhp, S_IFREG,
-				may_flags, &nf->nf_file);
-	else
-=======
 	trace_nfsd_file_alloc(nf);
 	nf->nf_mark = nfsd_file_mark_find_or_create(nf, inode);
 	if (nf->nf_mark) {
@@ -1137,7 +1092,6 @@
 			trace_nfsd_file_open(nf, status);
 		}
 	} else
->>>>>>> 47cd938a
 		status = nfserr_jukebox;
 	/*
 	 * If construction failed, or we raced with a call to unlink()
