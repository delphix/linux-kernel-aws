--- conflicted
+++ resolved
@@ -329,9 +329,6 @@
 #define __NR_sched_getattr		1337
 #define __NR_renameat2			1338
 #define __NR_getrandom			1339
-<<<<<<< HEAD
-=======
 #define __NR_memfd_create		1339
->>>>>>> 9e82bf01
 
 #endif /* _UAPI_ASM_IA64_UNISTD_H */