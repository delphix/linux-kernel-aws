--- conflicted
+++ resolved
@@ -172,8 +172,6 @@
 		#size-cells = <2>;
 		ranges;
 
-<<<<<<< HEAD
-=======
 		pcieA: pcie@f9800000 {
 			compatible = "amlogic,axg-pcie", "snps,dw-pcie";
 			reg = <0x0 0xf9800000 0x0 0x400000>,
@@ -226,7 +224,6 @@
 			status = "disabled";
 		};
 
->>>>>>> b6a1c8a1
 		usb: usb@ffe09080 {
 			compatible = "amlogic,meson-axg-usb-ctrl";
 			reg = <0x0 0xffe09080 0x0 0x20>;
@@ -285,10 +282,7 @@
 			tx-fifo-depth = <2048>;
 			resets = <&reset RESET_ETHERNET>;
 			reset-names = "stmmaceth";
-<<<<<<< HEAD
-=======
 			power-domains = <&pwrc PWRC_AXG_ETHERNET_MEM_ID>;
->>>>>>> b6a1c8a1
 			status = "disabled";
 		};
 
