/* SPDX-License-Identifier: GPL-2.0-only */
/*
 * Based on arch/arm/include/asm/assembler.h, arch/arm/mm/proc-macros.S
 *
 * Copyright (C) 1996-2000 Russell King
 * Copyright (C) 2012 ARM Ltd.
 */
#ifndef __ASSEMBLY__
#error "Only include this from assembly code"
#endif

#ifndef __ASM_ASSEMBLER_H
#define __ASM_ASSEMBLER_H

#include <asm-generic/export.h>

#include <asm/asm-offsets.h>
#include <asm/cpufeature.h>
#include <asm/cputype.h>
#include <asm/debug-monitors.h>
#include <asm/page.h>
#include <asm/pgtable-hwdef.h>
#include <asm/ptrace.h>
#include <asm/thread_info.h>

	.macro save_and_disable_daif, flags
	mrs	\flags, daif
	msr	daifset, #0xf
	.endm

	.macro disable_daif
	msr	daifset, #0xf
	.endm

	.macro enable_daif
	msr	daifclr, #0xf
	.endm

	.macro	restore_daif, flags:req
	msr	daif, \flags
	.endm

	/* Only on aarch64 pstate, PSR_D_BIT is different for aarch32 */
	.macro	inherit_daif, pstate:req, tmp:req
	and	\tmp, \pstate, #(PSR_D_BIT | PSR_A_BIT | PSR_I_BIT | PSR_F_BIT)
	msr	daif, \tmp
	.endm

	/* IRQ is the lowest priority flag, unconditionally unmask the rest. */
	.macro enable_da_f
	msr	daifclr, #(8 | 4 | 1)
	.endm

/*
 * Save/restore interrupts.
 */
	.macro	save_and_disable_irq, flags
	mrs	\flags, daif
	msr	daifset, #2
	.endm

	.macro	restore_irq, flags
	msr	daif, \flags
	.endm

	.macro	enable_dbg
	msr	daifclr, #8
	.endm

	.macro	disable_step_tsk, flgs, tmp
	tbz	\flgs, #TIF_SINGLESTEP, 9990f
	mrs	\tmp, mdscr_el1
	bic	\tmp, \tmp, #DBG_MDSCR_SS
	msr	mdscr_el1, \tmp
	isb	// Synchronise with enable_dbg
9990:
	.endm

	/* call with daif masked */
	.macro	enable_step_tsk, flgs, tmp
	tbz	\flgs, #TIF_SINGLESTEP, 9990f
	mrs	\tmp, mdscr_el1
	orr	\tmp, \tmp, #DBG_MDSCR_SS
	msr	mdscr_el1, \tmp
9990:
	.endm

/*
 * SMP data memory barrier
 */
	.macro	smp_dmb, opt
	dmb	\opt
	.endm

/*
 * RAS Error Synchronization barrier
 */
	.macro  esb
	hint    #16
	.endm

/*
 * Value prediction barrier
 */
	.macro	csdb
	hint	#20
	.endm

/*
 * Speculation barrier
 */
	.macro	sb
alternative_if_not ARM64_HAS_SB
	dsb	nsh
	isb
alternative_else
	SB_BARRIER_INSN
	nop
alternative_endif
	.endm

/*
 * Sanitise a 64-bit bounded index wrt speculation, returning zero if out
 * of bounds.
 */
	.macro	mask_nospec64, idx, limit, tmp
	sub	\tmp, \idx, \limit
	bic	\tmp, \tmp, \idx
	and	\idx, \idx, \tmp, asr #63
	csdb
	.endm

/*
 * NOP sequence
 */
	.macro	nops, num
	.rept	\num
	nop
	.endr
	.endm

/*
 * Emit an entry into the exception table
 */
	.macro		_asm_extable, from, to
	.pushsection	__ex_table, "a"
	.align		3
	.long		(\from - .), (\to - .)
	.popsection
	.endm

#define USER(l, x...)				\
9999:	x;					\
	_asm_extable	9999b, l

/*
 * Register aliases.
 */
lr	.req	x30		// link register

/*
 * Vector entry
 */
	 .macro	ventry	label
	.align	7
	b	\label
	.endm

/*
 * Select code when configured for BE.
 */
#ifdef CONFIG_CPU_BIG_ENDIAN
#define CPU_BE(code...) code
#else
#define CPU_BE(code...)
#endif

/*
 * Select code when configured for LE.
 */
#ifdef CONFIG_CPU_BIG_ENDIAN
#define CPU_LE(code...)
#else
#define CPU_LE(code...) code
#endif

/*
 * Define a macro that constructs a 64-bit value by concatenating two
 * 32-bit registers. Note that on big endian systems the order of the
 * registers is swapped.
 */
#ifndef CONFIG_CPU_BIG_ENDIAN
	.macro	regs_to_64, rd, lbits, hbits
#else
	.macro	regs_to_64, rd, hbits, lbits
#endif
	orr	\rd, \lbits, \hbits, lsl #32
	.endm

/*
 * Pseudo-ops for PC-relative adr/ldr/str <reg>, <symbol> where
 * <symbol> is within the range +/- 4 GB of the PC.
 */
	/*
	 * @dst: destination register (64 bit wide)
	 * @sym: name of the symbol
	 */
	.macro	adr_l, dst, sym
	adrp	\dst, \sym
	add	\dst, \dst, :lo12:\sym
	.endm

	/*
	 * @dst: destination register (32 or 64 bit wide)
	 * @sym: name of the symbol
	 * @tmp: optional 64-bit scratch register to be used if <dst> is a
	 *       32-bit wide register, in which case it cannot be used to hold
	 *       the address
	 */
	.macro	ldr_l, dst, sym, tmp=
	.ifb	\tmp
	adrp	\dst, \sym
	ldr	\dst, [\dst, :lo12:\sym]
	.else
	adrp	\tmp, \sym
	ldr	\dst, [\tmp, :lo12:\sym]
	.endif
	.endm

	/*
	 * @src: source register (32 or 64 bit wide)
	 * @sym: name of the symbol
	 * @tmp: mandatory 64-bit scratch register to calculate the address
	 *       while <src> needs to be preserved.
	 */
	.macro	str_l, src, sym, tmp
	adrp	\tmp, \sym
	str	\src, [\tmp, :lo12:\sym]
	.endm

	/*
	 * @dst: Result of per_cpu(sym, smp_processor_id()) (can be SP)
	 * @sym: The name of the per-cpu variable
	 * @tmp: scratch register
	 */
	.macro adr_this_cpu, dst, sym, tmp
	adrp	\tmp, \sym
	add	\dst, \tmp, #:lo12:\sym
alternative_if_not ARM64_HAS_VIRT_HOST_EXTN
	mrs	\tmp, tpidr_el1
alternative_else
	mrs	\tmp, tpidr_el2
alternative_endif
	add	\dst, \dst, \tmp
	.endm

	/*
	 * @dst: Result of READ_ONCE(per_cpu(sym, smp_processor_id()))
	 * @sym: The name of the per-cpu variable
	 * @tmp: scratch register
	 */
	.macro ldr_this_cpu dst, sym, tmp
	adr_l	\dst, \sym
alternative_if_not ARM64_HAS_VIRT_HOST_EXTN
	mrs	\tmp, tpidr_el1
alternative_else
	mrs	\tmp, tpidr_el2
alternative_endif
	ldr	\dst, [\dst, \tmp]
	.endm

/*
 * vma_vm_mm - get mm pointer from vma pointer (vma->vm_mm)
 */
	.macro	vma_vm_mm, rd, rn
	ldr	\rd, [\rn, #VMA_VM_MM]
	.endm

/*
 * mmid - get context id from mm pointer (mm->context.id)
 */
	.macro	mmid, rd, rn
	ldr	\rd, [\rn, #MM_CONTEXT_ID]
	.endm
/*
 * read_ctr - read CTR_EL0. If the system has mismatched register fields,
 * provide the system wide safe value from arm64_ftr_reg_ctrel0.sys_val
 */
	.macro	read_ctr, reg
alternative_if_not ARM64_MISMATCHED_CACHE_TYPE
	mrs	\reg, ctr_el0			// read CTR
	nop
alternative_else
	ldr_l	\reg, arm64_ftr_reg_ctrel0 + ARM64_FTR_SYSVAL
alternative_endif
	.endm


/*
 * raw_dcache_line_size - get the minimum D-cache line size on this CPU
 * from the CTR register.
 */
	.macro	raw_dcache_line_size, reg, tmp
	mrs	\tmp, ctr_el0			// read CTR
	ubfm	\tmp, \tmp, #16, #19		// cache line size encoding
	mov	\reg, #4			// bytes per word
	lsl	\reg, \reg, \tmp		// actual cache line size
	.endm

/*
 * dcache_line_size - get the safe D-cache line size across all CPUs
 */
	.macro	dcache_line_size, reg, tmp
	read_ctr	\tmp
	ubfm		\tmp, \tmp, #16, #19	// cache line size encoding
	mov		\reg, #4		// bytes per word
	lsl		\reg, \reg, \tmp	// actual cache line size
	.endm

/*
 * raw_icache_line_size - get the minimum I-cache line size on this CPU
 * from the CTR register.
 */
	.macro	raw_icache_line_size, reg, tmp
	mrs	\tmp, ctr_el0			// read CTR
	and	\tmp, \tmp, #0xf		// cache line size encoding
	mov	\reg, #4			// bytes per word
	lsl	\reg, \reg, \tmp		// actual cache line size
	.endm

/*
 * icache_line_size - get the safe I-cache line size across all CPUs
 */
	.macro	icache_line_size, reg, tmp
	read_ctr	\tmp
	and		\tmp, \tmp, #0xf	// cache line size encoding
	mov		\reg, #4		// bytes per word
	lsl		\reg, \reg, \tmp	// actual cache line size
	.endm

/*
 * tcr_set_t0sz - update TCR.T0SZ so that we can load the ID map
 */
	.macro	tcr_set_t0sz, valreg, t0sz
	bfi	\valreg, \t0sz, #TCR_T0SZ_OFFSET, #TCR_TxSZ_WIDTH
	.endm

/*
 * tcr_compute_pa_size - set TCR.(I)PS to the highest supported
 * ID_AA64MMFR0_EL1.PARange value
 *
 *	tcr:		register with the TCR_ELx value to be updated
 *	pos:		IPS or PS bitfield position
 *	tmp{0,1}:	temporary registers
 */
	.macro	tcr_compute_pa_size, tcr, pos, tmp0, tmp1
	mrs	\tmp0, ID_AA64MMFR0_EL1
	// Narrow PARange to fit the PS field in TCR_ELx
	ubfx	\tmp0, \tmp0, #ID_AA64MMFR0_PARANGE_SHIFT, #3
	mov	\tmp1, #ID_AA64MMFR0_PARANGE_MAX
	cmp	\tmp0, \tmp1
	csel	\tmp0, \tmp1, \tmp0, hi
	bfi	\tcr, \tmp0, \pos, #3
	.endm

/*
 * Macro to perform a data cache maintenance for the interval
 * [kaddr, kaddr + size)
 *
 * 	op:		operation passed to dc instruction
 * 	domain:		domain used in dsb instruciton
 * 	kaddr:		starting virtual address of the region
 * 	size:		size of the region
 * 	Corrupts:	kaddr, size, tmp1, tmp2
 */
	.macro __dcache_op_workaround_clean_cache, op, kaddr
alternative_if_not ARM64_WORKAROUND_CLEAN_CACHE
	dc	\op, \kaddr
alternative_else
	dc	civac, \kaddr
alternative_endif
	.endm

	.macro dcache_by_line_op op, domain, kaddr, size, tmp1, tmp2
	dcache_line_size \tmp1, \tmp2
	add	\size, \kaddr, \size
	sub	\tmp2, \tmp1, #1
	bic	\kaddr, \kaddr, \tmp2
9998:
	.ifc	\op, cvau
	__dcache_op_workaround_clean_cache \op, \kaddr
	.else
	.ifc	\op, cvac
	__dcache_op_workaround_clean_cache \op, \kaddr
	.else
	.ifc	\op, cvap
	sys	3, c7, c12, 1, \kaddr	// dc cvap
<<<<<<< HEAD
=======
	.else
	.ifc	\op, cvadp
	sys	3, c7, c13, 1, \kaddr	// dc cvadp
>>>>>>> 0ecfebd2
	.else
	dc	\op, \kaddr
	.endif
	.endif
	.endif
<<<<<<< HEAD
=======
	.endif
>>>>>>> 0ecfebd2
	add	\kaddr, \kaddr, \tmp1
	cmp	\kaddr, \size
	b.lo	9998b
	dsb	\domain
	.endm

/*
 * Macro to perform an instruction cache maintenance for the interval
 * [start, end)
 *
 * 	start, end:	virtual addresses describing the region
 *	label:		A label to branch to on user fault.
 * 	Corrupts:	tmp1, tmp2
 */
	.macro invalidate_icache_by_line start, end, tmp1, tmp2, label
	icache_line_size \tmp1, \tmp2
	sub	\tmp2, \tmp1, #1
	bic	\tmp2, \start, \tmp2
9997:
USER(\label, ic	ivau, \tmp2)			// invalidate I line PoU
	add	\tmp2, \tmp2, \tmp1
	cmp	\tmp2, \end
	b.lo	9997b
	dsb	ish
	isb
	.endm

/*
 * reset_pmuserenr_el0 - reset PMUSERENR_EL0 if PMUv3 present
 */
	.macro	reset_pmuserenr_el0, tmpreg
	mrs	\tmpreg, id_aa64dfr0_el1
	sbfx	\tmpreg, \tmpreg, #ID_AA64DFR0_PMUVER_SHIFT, #4
	cmp	\tmpreg, #1			// Skip if no PMU present
	b.lt	9000f
	msr	pmuserenr_el0, xzr		// Disable PMU access from EL0
9000:
	.endm

/*
 * copy_page - copy src to dest using temp registers t1-t8
 */
	.macro copy_page dest:req src:req t1:req t2:req t3:req t4:req t5:req t6:req t7:req t8:req
9998:	ldp	\t1, \t2, [\src]
	ldp	\t3, \t4, [\src, #16]
	ldp	\t5, \t6, [\src, #32]
	ldp	\t7, \t8, [\src, #48]
	add	\src, \src, #64
	stnp	\t1, \t2, [\dest]
	stnp	\t3, \t4, [\dest, #16]
	stnp	\t5, \t6, [\dest, #32]
	stnp	\t7, \t8, [\dest, #48]
	add	\dest, \dest, #64
	tst	\src, #(PAGE_SIZE - 1)
	b.ne	9998b
	.endm

/*
 * Annotate a function as position independent, i.e., safe to be called before
 * the kernel virtual mapping is activated.
 */
#define ENDPIPROC(x)			\
	.globl	__pi_##x;		\
	.type 	__pi_##x, %function;	\
	.set	__pi_##x, x;		\
	.size	__pi_##x, . - x;	\
	ENDPROC(x)

/*
 * Annotate a function as being unsuitable for kprobes.
 */
#ifdef CONFIG_KPROBES
#define NOKPROBE(x)				\
	.pushsection "_kprobe_blacklist", "aw";	\
	.quad	x;				\
	.popsection;
#else
#define NOKPROBE(x)
#endif

#ifdef CONFIG_KASAN
#define EXPORT_SYMBOL_NOKASAN(name)
#else
#define EXPORT_SYMBOL_NOKASAN(name)	EXPORT_SYMBOL(name)
#endif

	/*
	 * Emit a 64-bit absolute little endian symbol reference in a way that
	 * ensures that it will be resolved at build time, even when building a
	 * PIE binary. This requires cooperation from the linker script, which
	 * must emit the lo32/hi32 halves individually.
	 */
	.macro	le64sym, sym
	.long	\sym\()_lo32
	.long	\sym\()_hi32
	.endm

	/*
	 * mov_q - move an immediate constant into a 64-bit register using
	 *         between 2 and 4 movz/movk instructions (depending on the
	 *         magnitude and sign of the operand)
	 */
	.macro	mov_q, reg, val
	.if (((\val) >> 31) == 0 || ((\val) >> 31) == 0x1ffffffff)
	movz	\reg, :abs_g1_s:\val
	.else
	.if (((\val) >> 47) == 0 || ((\val) >> 47) == 0x1ffff)
	movz	\reg, :abs_g2_s:\val
	.else
	movz	\reg, :abs_g3:\val
	movk	\reg, :abs_g2_nc:\val
	.endif
	movk	\reg, :abs_g1_nc:\val
	.endif
	movk	\reg, :abs_g0_nc:\val
	.endm

/*
 * Return the current task_struct.
 */
	.macro	get_current_task, rd
	mrs	\rd, sp_el0
	.endm

/*
 * Offset ttbr1 to allow for 48-bit kernel VAs set with 52-bit PTRS_PER_PGD.
 * orr is used as it can cover the immediate value (and is idempotent).
 * In future this may be nop'ed out when dealing with 52-bit kernel VAs.
 * 	ttbr: Value of ttbr to set, modified.
 */
	.macro	offset_ttbr1, ttbr
#ifdef CONFIG_ARM64_USER_VA_BITS_52
	orr	\ttbr, \ttbr, #TTBR1_BADDR_4852_OFFSET
#endif
	.endm

/*
 * Perform the reverse of offset_ttbr1.
 * bic is used as it can cover the immediate value and, in future, won't need
 * to be nop'ed out when dealing with 52-bit kernel VAs.
 */
	.macro	restore_ttbr1, ttbr
#ifdef CONFIG_ARM64_USER_VA_BITS_52
	bic	\ttbr, \ttbr, #TTBR1_BADDR_4852_OFFSET
#endif
	.endm

/*
 * Arrange a physical address in a TTBR register, taking care of 52-bit
 * addresses.
 *
 * 	phys:	physical address, preserved
 * 	ttbr:	returns the TTBR value
 */
	.macro	phys_to_ttbr, ttbr, phys
#ifdef CONFIG_ARM64_PA_BITS_52
	orr	\ttbr, \phys, \phys, lsr #46
	and	\ttbr, \ttbr, #TTBR_BADDR_MASK_52
#else
	mov	\ttbr, \phys
#endif
	.endm

	.macro	phys_to_pte, pte, phys
#ifdef CONFIG_ARM64_PA_BITS_52
	/*
	 * We assume \phys is 64K aligned and this is guaranteed by only
	 * supporting this configuration with 64K pages.
	 */
	orr	\pte, \phys, \phys, lsr #36
	and	\pte, \pte, #PTE_ADDR_MASK
#else
	mov	\pte, \phys
#endif
	.endm

	.macro	pte_to_phys, phys, pte
#ifdef CONFIG_ARM64_PA_BITS_52
	ubfiz	\phys, \pte, #(48 - 16 - 12), #16
	bfxil	\phys, \pte, #16, #32
	lsl	\phys, \phys, #16
#else
	and	\phys, \pte, #PTE_ADDR_MASK
#endif
	.endm

/*
 * tcr_clear_errata_bits - Clear TCR bits that trigger an errata on this CPU.
 */
	.macro	tcr_clear_errata_bits, tcr, tmp1, tmp2
#ifdef CONFIG_FUJITSU_ERRATUM_010001
	mrs	\tmp1, midr_el1

	mov_q	\tmp2, MIDR_FUJITSU_ERRATUM_010001_MASK
	and	\tmp1, \tmp1, \tmp2
	mov_q	\tmp2, MIDR_FUJITSU_ERRATUM_010001
	cmp	\tmp1, \tmp2
	b.ne	10f

	mov_q	\tmp2, TCR_CLEAR_FUJITSU_ERRATUM_010001
	bic	\tcr, \tcr, \tmp2
10:
#endif /* CONFIG_FUJITSU_ERRATUM_010001 */
	.endm

/**
 * Errata workaround prior to disable MMU. Insert an ISB immediately prior
 * to executing the MSR that will change SCTLR_ELn[M] from a value of 1 to 0.
 */
	.macro pre_disable_mmu_workaround
#ifdef CONFIG_QCOM_FALKOR_ERRATUM_E1041
	isb
#endif
	.endm

	/*
	 * frame_push - Push @regcount callee saved registers to the stack,
	 *              starting at x19, as well as x29/x30, and set x29 to
	 *              the new value of sp. Add @extra bytes of stack space
	 *              for locals.
	 */
	.macro		frame_push, regcount:req, extra
	__frame		st, \regcount, \extra
	.endm

	/*
	 * frame_pop  - Pop the callee saved registers from the stack that were
	 *              pushed in the most recent call to frame_push, as well
	 *              as x29/x30 and any extra stack space that may have been
	 *              allocated.
	 */
	.macro		frame_pop
	__frame		ld
	.endm

	.macro		__frame_regs, reg1, reg2, op, num
	.if		.Lframe_regcount == \num
	\op\()r		\reg1, [sp, #(\num + 1) * 8]
	.elseif		.Lframe_regcount > \num
	\op\()p		\reg1, \reg2, [sp, #(\num + 1) * 8]
	.endif
	.endm

	.macro		__frame, op, regcount, extra=0
	.ifc		\op, st
	.if		(\regcount) < 0 || (\regcount) > 10
	.error		"regcount should be in the range [0 ... 10]"
	.endif
	.if		((\extra) % 16) != 0
	.error		"extra should be a multiple of 16 bytes"
	.endif
	.ifdef		.Lframe_regcount
	.if		.Lframe_regcount != -1
	.error		"frame_push/frame_pop may not be nested"
	.endif
	.endif
	.set		.Lframe_regcount, \regcount
	.set		.Lframe_extra, \extra
	.set		.Lframe_local_offset, ((\regcount + 3) / 2) * 16
	stp		x29, x30, [sp, #-.Lframe_local_offset - .Lframe_extra]!
	mov		x29, sp
	.endif

	__frame_regs	x19, x20, \op, 1
	__frame_regs	x21, x22, \op, 3
	__frame_regs	x23, x24, \op, 5
	__frame_regs	x25, x26, \op, 7
	__frame_regs	x27, x28, \op, 9

	.ifc		\op, ld
	.if		.Lframe_regcount == -1
	.error		"frame_push/frame_pop may not be nested"
	.endif
	ldp		x29, x30, [sp], #.Lframe_local_offset + .Lframe_extra
	.set		.Lframe_regcount, -1
	.endif
	.endm

/*
 * Check whether to yield to another runnable task from kernel mode NEON code
 * (which runs with preemption disabled).
 *
 * if_will_cond_yield_neon
 *        // pre-yield patchup code
 * do_cond_yield_neon
 *        // post-yield patchup code
 * endif_yield_neon    <label>
 *
 * where <label> is optional, and marks the point where execution will resume
 * after a yield has been performed. If omitted, execution resumes right after
 * the endif_yield_neon invocation. Note that the entire sequence, including
 * the provided patchup code, will be omitted from the image if CONFIG_PREEMPT
 * is not defined.
 *
 * As a convenience, in the case where no patchup code is required, the above
 * sequence may be abbreviated to
 *
 * cond_yield_neon <label>
 *
 * Note that the patchup code does not support assembler directives that change
 * the output section, any use of such directives is undefined.
 *
 * The yield itself consists of the following:
 * - Check whether the preempt count is exactly 1 and a reschedule is also
 *   needed. If so, calling of preempt_enable() in kernel_neon_end() will
 *   trigger a reschedule. If it is not the case, yielding is pointless.
 * - Disable and re-enable kernel mode NEON, and branch to the yield fixup
 *   code.
 *
 * This macro sequence may clobber all CPU state that is not guaranteed by the
 * AAPCS to be preserved across an ordinary function call.
 */

	.macro		cond_yield_neon, lbl
	if_will_cond_yield_neon
	do_cond_yield_neon
	endif_yield_neon	\lbl
	.endm

	.macro		if_will_cond_yield_neon
#ifdef CONFIG_PREEMPT
	get_current_task	x0
	ldr		x0, [x0, #TSK_TI_PREEMPT]
	sub		x0, x0, #PREEMPT_DISABLE_OFFSET
	cbz		x0, .Lyield_\@
	/* fall through to endif_yield_neon */
	.subsection	1
.Lyield_\@ :
#else
	.section	".discard.cond_yield_neon", "ax"
#endif
	.endm

	.macro		do_cond_yield_neon
	bl		kernel_neon_end
	bl		kernel_neon_begin
	.endm

	.macro		endif_yield_neon, lbl
	.ifnb		\lbl
	b		\lbl
	.else
	b		.Lyield_out_\@
	.endif
	.previous
.Lyield_out_\@ :
	.endm

#endif	/* __ASM_ASSEMBLER_H */<|MERGE_RESOLUTION|>--- conflicted
+++ resolved
@@ -395,21 +395,15 @@
 	.else
 	.ifc	\op, cvap
 	sys	3, c7, c12, 1, \kaddr	// dc cvap
-<<<<<<< HEAD
-=======
 	.else
 	.ifc	\op, cvadp
 	sys	3, c7, c13, 1, \kaddr	// dc cvadp
->>>>>>> 0ecfebd2
 	.else
 	dc	\op, \kaddr
 	.endif
 	.endif
 	.endif
-<<<<<<< HEAD
-=======
-	.endif
->>>>>>> 0ecfebd2
+	.endif
 	add	\kaddr, \kaddr, \tmp1
 	cmp	\kaddr, \size
 	b.lo	9998b
