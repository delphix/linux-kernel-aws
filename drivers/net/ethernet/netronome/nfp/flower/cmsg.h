--- conflicted
+++ resolved
@@ -107,10 +107,7 @@
 enum nfp_flower_tun_type {
 	NFP_FL_TUNNEL_NONE =	0,
 	NFP_FL_TUNNEL_VXLAN =	2,
-<<<<<<< HEAD
-=======
 	NFP_FL_TUNNEL_GENEVE =	4,
->>>>>>> 661e50bc
 };
 
 struct nfp_fl_act_head {
@@ -183,25 +180,6 @@
 	__be32 tun_type_index;
 	__be32 extra[3];
 };
-
-struct nfp_fl_pre_tunnel {
-	struct nfp_fl_act_head head;
-	__be16 reserved;
-	__be32 ipv4_dst;
-	/* reserved for use with IPv6 addresses */
-	__be32 extra[3];
-};
-
-struct nfp_fl_set_vxlan {
-	struct nfp_fl_act_head head;
-	__be16 reserved;
-	__be64 tun_id;
-	__be32 tun_type_index;
-	__be16 tun_flags;
-	u8 ipv4_ttl;
-	u8 ipv4_tos;
-	__be32 extra[2];
-} __packed;
 
 /* Metadata with L2 (1W/4B)
  * ----------------------------------------------------------------
@@ -330,11 +308,7 @@
 	struct in6_addr ipv6_dst;
 };
 
-<<<<<<< HEAD
-/* Flow Frame VXLAN --> Tunnel details (4W/16B)
-=======
 /* Flow Frame IPv4 UDP TUNNEL --> Tunnel details (4W/16B)
->>>>>>> 661e50bc
  * -----------------------------------------------------------------
  *    3                   2                   1
  *  1 0 9 8 7 6 5 4 3 2 1 0 9 8 7 6 5 4 3 2 1 0 9 8 7 6 5 4 3 2 1 0
@@ -343,35 +317,17 @@
  * +-+-+-+-+-+-+-+-+-+-+-+-+-+-+-+-+-+-+-+-+-+-+-+-+-+-+-+-+-+-+-+-+
  * |                         ipv4_addr_dst                         |
  * +-+-+-+-+-+-+-+-+-+-+-+-+-+-+-+-+-+-+-+-+-+-+-+-+-+-+-+-+-+-+-+-+
-<<<<<<< HEAD
- * |           tun_flags           |       tos     |       ttl     |
- * +-+-+-+-+-+-+-+-+-+-+-+-+-+-+-+-+-+-+-+-+-+-+-+-+-+-+-+-+-+-+-+-+
- * |   gpe_flags   |            Reserved           | Next Protocol |
-=======
  * |                            Reserved                           |
  * +-+-+-+-+-+-+-+-+-+-+-+-+-+-+-+-+-+-+-+-+-+-+-+-+-+-+-+-+-+-+-+-+
  * |                            Reserved                           |
->>>>>>> 661e50bc
  * +-+-+-+-+-+-+-+-+-+-+-+-+-+-+-+-+-+-+-+-+-+-+-+-+-+-+-+-+-+-+-+-+
  * |                     VNI                       |   Reserved    |
  * +-+-+-+-+-+-+-+-+-+-+-+-+-+-+-+-+-+-+-+-+-+-+-+-+-+-+-+-+-+-+-+-+
  */
-<<<<<<< HEAD
-struct nfp_flower_vxlan {
-	__be32 ip_src;
-	__be32 ip_dst;
-	__be16 tun_flags;
-	u8 tos;
-	u8 ttl;
-	u8 gpe_flags;
-	u8 reserved[2];
-	u8 nxt_proto;
-=======
 struct nfp_flower_ipv4_udp_tun {
 	__be32 ip_src;
 	__be32 ip_dst;
 	__be32 reserved[2];
->>>>>>> 661e50bc
 	__be32 tun_id;
 };
 
