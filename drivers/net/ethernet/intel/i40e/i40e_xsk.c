// SPDX-License-Identifier: GPL-2.0
/* Copyright(c) 2018 Intel Corporation. */

#include <linux/bpf_trace.h>
#include <linux/stringify.h>
#include <net/xdp_sock_drv.h>
#include <net/xdp.h>

#include "i40e.h"
#include "i40e_txrx_common.h"
#include "i40e_xsk.h"

int i40e_alloc_rx_bi_zc(struct i40e_ring *rx_ring)
{
	unsigned long sz = sizeof(*rx_ring->rx_bi_zc) * rx_ring->count;

	rx_ring->rx_bi_zc = kzalloc(sz, GFP_KERNEL);
	return rx_ring->rx_bi_zc ? 0 : -ENOMEM;
}

void i40e_clear_rx_bi_zc(struct i40e_ring *rx_ring)
{
	memset(rx_ring->rx_bi_zc, 0,
	       sizeof(*rx_ring->rx_bi_zc) * rx_ring->count);
}

static struct xdp_buff **i40e_rx_bi(struct i40e_ring *rx_ring, u32 idx)
{
	return &rx_ring->rx_bi_zc[idx];
}

/**
 * i40e_xsk_pool_enable - Enable/associate an AF_XDP buffer pool to a
 * certain ring/qid
 * @vsi: Current VSI
 * @pool: buffer pool
 * @qid: Rx ring to associate buffer pool with
 *
 * Returns 0 on success, <0 on failure
 **/
static int i40e_xsk_pool_enable(struct i40e_vsi *vsi,
				struct xsk_buff_pool *pool,
				u16 qid)
{
	struct net_device *netdev = vsi->netdev;
	bool if_running;
	int err;

	if (vsi->type != I40E_VSI_MAIN)
		return -EINVAL;

	if (qid >= vsi->num_queue_pairs)
		return -EINVAL;

	if (qid >= netdev->real_num_rx_queues ||
	    qid >= netdev->real_num_tx_queues)
		return -EINVAL;

	err = xsk_pool_dma_map(pool, &vsi->back->pdev->dev, I40E_RX_DMA_ATTR);
	if (err)
		return err;

	set_bit(qid, vsi->af_xdp_zc_qps);

	if_running = netif_running(vsi->netdev) && i40e_enabled_xdp_vsi(vsi);

	if (if_running) {
		err = i40e_queue_pair_disable(vsi, qid);
		if (err)
			return err;

		err = i40e_queue_pair_enable(vsi, qid);
		if (err)
			return err;

		/* Kick start the NAPI context so that receiving will start */
		err = i40e_xsk_wakeup(vsi->netdev, qid, XDP_WAKEUP_RX);
		if (err)
			return err;
	}

	return 0;
}

/**
 * i40e_xsk_pool_disable - Disassociate an AF_XDP buffer pool from a
 * certain ring/qid
 * @vsi: Current VSI
 * @qid: Rx ring to associate buffer pool with
 *
 * Returns 0 on success, <0 on failure
 **/
static int i40e_xsk_pool_disable(struct i40e_vsi *vsi, u16 qid)
{
	struct net_device *netdev = vsi->netdev;
	struct xsk_buff_pool *pool;
	bool if_running;
	int err;

	pool = xsk_get_pool_from_qid(netdev, qid);
	if (!pool)
		return -EINVAL;

	if_running = netif_running(vsi->netdev) && i40e_enabled_xdp_vsi(vsi);

	if (if_running) {
		err = i40e_queue_pair_disable(vsi, qid);
		if (err)
			return err;
	}

	clear_bit(qid, vsi->af_xdp_zc_qps);
	xsk_pool_dma_unmap(pool, I40E_RX_DMA_ATTR);

	if (if_running) {
		err = i40e_queue_pair_enable(vsi, qid);
		if (err)
			return err;
	}

	return 0;
}

/**
 * i40e_xsk_pool_setup - Enable/disassociate an AF_XDP buffer pool to/from
 * a ring/qid
 * @vsi: Current VSI
 * @pool: Buffer pool to enable/associate to a ring, or NULL to disable
 * @qid: Rx ring to (dis)associate buffer pool (from)to
 *
 * This function enables or disables a buffer pool to a certain ring.
 *
 * Returns 0 on success, <0 on failure
 **/
int i40e_xsk_pool_setup(struct i40e_vsi *vsi, struct xsk_buff_pool *pool,
			u16 qid)
{
	return pool ? i40e_xsk_pool_enable(vsi, pool, qid) :
		i40e_xsk_pool_disable(vsi, qid);
}

/**
 * i40e_run_xdp_zc - Executes an XDP program on an xdp_buff
 * @rx_ring: Rx ring
 * @xdp: xdp_buff used as input to the XDP program
 *
 * Returns any of I40E_XDP_{PASS, CONSUMED, TX, REDIR}
 **/
static int i40e_run_xdp_zc(struct i40e_ring *rx_ring, struct xdp_buff *xdp)
{
	int err, result = I40E_XDP_PASS;
	struct i40e_ring *xdp_ring;
	struct bpf_prog *xdp_prog;
	u32 act;

	rcu_read_lock();
	/* NB! xdp_prog will always be !NULL, due to the fact that
	 * this path is enabled by setting an XDP program.
	 */
	xdp_prog = READ_ONCE(rx_ring->xdp_prog);
	act = bpf_prog_run_xdp(xdp_prog, xdp);

	if (likely(act == XDP_REDIRECT)) {
		err = xdp_do_redirect(rx_ring->netdev, xdp, xdp_prog);
<<<<<<< HEAD
		result = !err ? I40E_XDP_REDIR : I40E_XDP_CONSUMED;
		rcu_read_unlock();
		return result;
=======
		if (err)
			goto out_failure;
		rcu_read_unlock();
		return I40E_XDP_REDIR;
>>>>>>> 8e0eb2fb
	}

	switch (act) {
	case XDP_PASS:
		break;
	case XDP_TX:
		xdp_ring = rx_ring->vsi->xdp_rings[rx_ring->queue_index];
		result = i40e_xmit_xdp_tx_ring(xdp, xdp_ring);
<<<<<<< HEAD
=======
		if (result == I40E_XDP_CONSUMED)
			goto out_failure;
>>>>>>> 8e0eb2fb
		break;
	default:
		bpf_warn_invalid_xdp_action(act);
		fallthrough;
	case XDP_ABORTED:
out_failure:
		trace_xdp_exception(rx_ring->netdev, xdp_prog, act);
		fallthrough; /* handle aborts by dropping packet */
	case XDP_DROP:
		result = I40E_XDP_CONSUMED;
		break;
	}
	rcu_read_unlock();
	return result;
}

bool i40e_alloc_rx_buffers_zc(struct i40e_ring *rx_ring, u16 count)
{
	u16 ntu = rx_ring->next_to_use;
	union i40e_rx_desc *rx_desc;
	struct xdp_buff **bi, *xdp;
	dma_addr_t dma;
	bool ok = true;

	rx_desc = I40E_RX_DESC(rx_ring, ntu);
	bi = i40e_rx_bi(rx_ring, ntu);
	do {
		xdp = xsk_buff_alloc(rx_ring->xsk_pool);
		if (!xdp) {
			ok = false;
			goto no_buffers;
		}
		*bi = xdp;
		dma = xsk_buff_xdp_get_dma(xdp);
		rx_desc->read.pkt_addr = cpu_to_le64(dma);
		rx_desc->read.hdr_addr = 0;

		rx_desc++;
		bi++;
		ntu++;

		if (unlikely(ntu == rx_ring->count)) {
			rx_desc = I40E_RX_DESC(rx_ring, 0);
			bi = i40e_rx_bi(rx_ring, 0);
			ntu = 0;
		}
	} while (--count);

no_buffers:
	if (rx_ring->next_to_use != ntu) {
		/* clear the status bits for the next_to_use descriptor */
		rx_desc->wb.qword1.status_error_len = 0;
		i40e_release_rx_desc(rx_ring, ntu);
	}

	return ok;
}

/**
 * i40e_construct_skb_zc - Create skbuff from zero-copy Rx buffer
 * @rx_ring: Rx ring
 * @xdp: xdp_buff
 *
 * This functions allocates a new skb from a zero-copy Rx buffer.
 *
 * Returns the skb, or NULL on failure.
 **/
static struct sk_buff *i40e_construct_skb_zc(struct i40e_ring *rx_ring,
					     struct xdp_buff *xdp)
{
	unsigned int metasize = xdp->data - xdp->data_meta;
	unsigned int datasize = xdp->data_end - xdp->data;
	struct sk_buff *skb;

	/* allocate a skb to store the frags */
	skb = __napi_alloc_skb(&rx_ring->q_vector->napi,
			       xdp->data_end - xdp->data_hard_start,
			       GFP_ATOMIC | __GFP_NOWARN);
	if (unlikely(!skb))
		goto out;

	skb_reserve(skb, xdp->data - xdp->data_hard_start);
	memcpy(__skb_put(skb, datasize), xdp->data, datasize);
	if (metasize)
		skb_metadata_set(skb, metasize);

out:
	xsk_buff_free(xdp);
	return skb;
}

static void i40e_handle_xdp_result_zc(struct i40e_ring *rx_ring,
				      struct xdp_buff *xdp_buff,
				      union i40e_rx_desc *rx_desc,
				      unsigned int *rx_packets,
				      unsigned int *rx_bytes,
				      unsigned int size,
				      unsigned int xdp_res)
{
	struct sk_buff *skb;

	*rx_packets = 1;
	*rx_bytes = size;

	if (likely(xdp_res == I40E_XDP_REDIR) || xdp_res == I40E_XDP_TX)
		return;

	if (xdp_res == I40E_XDP_CONSUMED) {
		xsk_buff_free(xdp_buff);
		return;
	}

	if (xdp_res == I40E_XDP_PASS) {
		/* NB! We are not checking for errors using
		 * i40e_test_staterr with
		 * BIT(I40E_RXD_QW1_ERROR_SHIFT). This is due to that
		 * SBP is *not* set in PRT_SBPVSI (default not set).
		 */
		skb = i40e_construct_skb_zc(rx_ring, xdp_buff);
		if (!skb) {
			rx_ring->rx_stats.alloc_buff_failed++;
			*rx_packets = 0;
			*rx_bytes = 0;
			return;
		}

		if (eth_skb_pad(skb)) {
			*rx_packets = 0;
			*rx_bytes = 0;
			return;
		}

		*rx_bytes = skb->len;
		i40e_process_skb_fields(rx_ring, rx_desc, skb);
		napi_gro_receive(&rx_ring->q_vector->napi, skb);
		return;
	}

	/* Should never get here, as all valid cases have been handled already.
	 */
	WARN_ON_ONCE(1);
}

/**
 * i40e_clean_rx_irq_zc - Consumes Rx packets from the hardware ring
 * @rx_ring: Rx ring
 * @budget: NAPI budget
 *
 * Returns amount of work completed
 **/
int i40e_clean_rx_irq_zc(struct i40e_ring *rx_ring, int budget)
{
	unsigned int total_rx_bytes = 0, total_rx_packets = 0;
	u16 cleaned_count = I40E_DESC_UNUSED(rx_ring);
	u16 next_to_clean = rx_ring->next_to_clean;
	u16 count_mask = rx_ring->count - 1;
	unsigned int xdp_res, xdp_xmit = 0;
	bool failure = false;

	while (likely(total_rx_packets < (unsigned int)budget)) {
		union i40e_rx_desc *rx_desc;
		unsigned int rx_packets;
		unsigned int rx_bytes;
		struct xdp_buff *bi;
		unsigned int size;
		u64 qword;

		rx_desc = I40E_RX_DESC(rx_ring, next_to_clean);
		qword = le64_to_cpu(rx_desc->wb.qword1.status_error_len);

		/* This memory barrier is needed to keep us from reading
		 * any other fields out of the rx_desc until we have
		 * verified the descriptor has been written back.
		 */
		dma_rmb();

		if (i40e_rx_is_programming_status(qword)) {
			i40e_clean_programming_status(rx_ring,
						      rx_desc->raw.qword[0],
						      qword);
			bi = *i40e_rx_bi(rx_ring, next_to_clean);
			xsk_buff_free(bi);
			next_to_clean = (next_to_clean + 1) & count_mask;
			continue;
		}

		size = (qword & I40E_RXD_QW1_LENGTH_PBUF_MASK) >>
		       I40E_RXD_QW1_LENGTH_PBUF_SHIFT;
		if (!size)
			break;

		bi = *i40e_rx_bi(rx_ring, next_to_clean);
		bi->data_end = bi->data + size;
		xsk_buff_dma_sync_for_cpu(bi, rx_ring->xsk_pool);

		xdp_res = i40e_run_xdp_zc(rx_ring, bi);
		i40e_handle_xdp_result_zc(rx_ring, bi, rx_desc, &rx_packets,
					  &rx_bytes, size, xdp_res);
		total_rx_packets += rx_packets;
		total_rx_bytes += rx_bytes;
		xdp_xmit |= xdp_res & (I40E_XDP_TX | I40E_XDP_REDIR);
		next_to_clean = (next_to_clean + 1) & count_mask;
	}

	rx_ring->next_to_clean = next_to_clean;
	cleaned_count = (next_to_clean - rx_ring->next_to_use - 1) & count_mask;

	if (cleaned_count >= I40E_RX_BUFFER_WRITE)
		failure = !i40e_alloc_rx_buffers_zc(rx_ring, cleaned_count);

	i40e_finalize_xdp_rx(rx_ring, xdp_xmit);
	i40e_update_rx_stats(rx_ring, total_rx_bytes, total_rx_packets);

	if (xsk_uses_need_wakeup(rx_ring->xsk_pool)) {
		if (failure || next_to_clean == rx_ring->next_to_use)
			xsk_set_rx_need_wakeup(rx_ring->xsk_pool);
		else
			xsk_clear_rx_need_wakeup(rx_ring->xsk_pool);

		return (int)total_rx_packets;
	}
	return failure ? budget : (int)total_rx_packets;
}

static void i40e_xmit_pkt(struct i40e_ring *xdp_ring, struct xdp_desc *desc,
			  unsigned int *total_bytes)
{
	struct i40e_tx_desc *tx_desc;
	dma_addr_t dma;

	dma = xsk_buff_raw_get_dma(xdp_ring->xsk_pool, desc->addr);
	xsk_buff_raw_dma_sync_for_device(xdp_ring->xsk_pool, dma, desc->len);

	tx_desc = I40E_TX_DESC(xdp_ring, xdp_ring->next_to_use++);
	tx_desc->buffer_addr = cpu_to_le64(dma);
	tx_desc->cmd_type_offset_bsz = build_ctob(I40E_TX_DESC_CMD_ICRC | I40E_TX_DESC_CMD_EOP,
						  0, desc->len, 0);

	*total_bytes += desc->len;
}

static void i40e_xmit_pkt_batch(struct i40e_ring *xdp_ring, struct xdp_desc *desc,
				unsigned int *total_bytes)
{
	u16 ntu = xdp_ring->next_to_use;
	struct i40e_tx_desc *tx_desc;
	dma_addr_t dma;
	u32 i;

	loop_unrolled_for(i = 0; i < PKTS_PER_BATCH; i++) {
		dma = xsk_buff_raw_get_dma(xdp_ring->xsk_pool, desc[i].addr);
		xsk_buff_raw_dma_sync_for_device(xdp_ring->xsk_pool, dma, desc[i].len);

		tx_desc = I40E_TX_DESC(xdp_ring, ntu++);
		tx_desc->buffer_addr = cpu_to_le64(dma);
		tx_desc->cmd_type_offset_bsz = build_ctob(I40E_TX_DESC_CMD_ICRC |
							  I40E_TX_DESC_CMD_EOP,
							  0, desc[i].len, 0);

		*total_bytes += desc[i].len;
	}

	xdp_ring->next_to_use = ntu;
}

static void i40e_fill_tx_hw_ring(struct i40e_ring *xdp_ring, struct xdp_desc *descs, u32 nb_pkts,
				 unsigned int *total_bytes)
{
	u32 batched, leftover, i;

	batched = nb_pkts & ~(PKTS_PER_BATCH - 1);
	leftover = nb_pkts & (PKTS_PER_BATCH - 1);
	for (i = 0; i < batched; i += PKTS_PER_BATCH)
		i40e_xmit_pkt_batch(xdp_ring, &descs[i], total_bytes);
	for (i = batched; i < batched + leftover; i++)
		i40e_xmit_pkt(xdp_ring, &descs[i], total_bytes);
}

static void i40e_set_rs_bit(struct i40e_ring *xdp_ring)
{
	u16 ntu = xdp_ring->next_to_use ? xdp_ring->next_to_use - 1 : xdp_ring->count - 1;
	struct i40e_tx_desc *tx_desc;

	tx_desc = I40E_TX_DESC(xdp_ring, ntu);
	tx_desc->cmd_type_offset_bsz |= cpu_to_le64(I40E_TX_DESC_CMD_RS << I40E_TXD_QW1_CMD_SHIFT);
}

/**
 * i40e_xmit_zc - Performs zero-copy Tx AF_XDP
 * @xdp_ring: XDP Tx ring
 * @budget: NAPI budget
 *
 * Returns true if the work is finished.
 **/
static bool i40e_xmit_zc(struct i40e_ring *xdp_ring, unsigned int budget)
{
	struct xdp_desc *descs = xdp_ring->xsk_descs;
	u32 nb_pkts, nb_processed = 0;
	unsigned int total_bytes = 0;

	nb_pkts = xsk_tx_peek_release_desc_batch(xdp_ring->xsk_pool, descs, budget);
	if (!nb_pkts)
		return true;

	if (xdp_ring->next_to_use + nb_pkts >= xdp_ring->count) {
		nb_processed = xdp_ring->count - xdp_ring->next_to_use;
		i40e_fill_tx_hw_ring(xdp_ring, descs, nb_processed, &total_bytes);
		xdp_ring->next_to_use = 0;
	}

	i40e_fill_tx_hw_ring(xdp_ring, &descs[nb_processed], nb_pkts - nb_processed,
			     &total_bytes);

	/* Request an interrupt for the last frame and bump tail ptr. */
	i40e_set_rs_bit(xdp_ring);
	i40e_xdp_ring_update_tail(xdp_ring);

	i40e_update_tx_stats(xdp_ring, nb_pkts, total_bytes);

	return nb_pkts < budget;
}

/**
 * i40e_clean_xdp_tx_buffer - Frees and unmaps an XDP Tx entry
 * @tx_ring: XDP Tx ring
 * @tx_bi: Tx buffer info to clean
 **/
static void i40e_clean_xdp_tx_buffer(struct i40e_ring *tx_ring,
				     struct i40e_tx_buffer *tx_bi)
{
	xdp_return_frame(tx_bi->xdpf);
	tx_ring->xdp_tx_active--;
	dma_unmap_single(tx_ring->dev,
			 dma_unmap_addr(tx_bi, dma),
			 dma_unmap_len(tx_bi, len), DMA_TO_DEVICE);
	dma_unmap_len_set(tx_bi, len, 0);
}

/**
 * i40e_clean_xdp_tx_irq - Completes AF_XDP entries, and cleans XDP entries
 * @vsi: Current VSI
 * @tx_ring: XDP Tx ring
 *
 * Returns true if cleanup/tranmission is done.
 **/
bool i40e_clean_xdp_tx_irq(struct i40e_vsi *vsi, struct i40e_ring *tx_ring)
{
	struct xsk_buff_pool *bp = tx_ring->xsk_pool;
	u32 i, completed_frames, xsk_frames = 0;
	u32 head_idx = i40e_get_head(tx_ring);
	struct i40e_tx_buffer *tx_bi;
	unsigned int ntc;

	if (head_idx < tx_ring->next_to_clean)
		head_idx += tx_ring->count;
	completed_frames = head_idx - tx_ring->next_to_clean;

	if (completed_frames == 0)
		goto out_xmit;

	if (likely(!tx_ring->xdp_tx_active)) {
		xsk_frames = completed_frames;
		goto skip;
	}

	ntc = tx_ring->next_to_clean;

	for (i = 0; i < completed_frames; i++) {
		tx_bi = &tx_ring->tx_bi[ntc];

		if (tx_bi->xdpf) {
			i40e_clean_xdp_tx_buffer(tx_ring, tx_bi);
			tx_bi->xdpf = NULL;
		} else {
			xsk_frames++;
		}

		if (++ntc >= tx_ring->count)
			ntc = 0;
	}

skip:
	tx_ring->next_to_clean += completed_frames;
	if (unlikely(tx_ring->next_to_clean >= tx_ring->count))
		tx_ring->next_to_clean -= tx_ring->count;

	if (xsk_frames)
		xsk_tx_completed(bp, xsk_frames);

	i40e_arm_wb(tx_ring, vsi, completed_frames);

out_xmit:
	if (xsk_uses_need_wakeup(tx_ring->xsk_pool))
		xsk_set_tx_need_wakeup(tx_ring->xsk_pool);

	return i40e_xmit_zc(tx_ring, I40E_DESC_UNUSED(tx_ring));
}

/**
 * i40e_xsk_wakeup - Implements the ndo_xsk_wakeup
 * @dev: the netdevice
 * @queue_id: queue id to wake up
 * @flags: ignored in our case since we have Rx and Tx in the same NAPI.
 *
 * Returns <0 for errors, 0 otherwise.
 **/
int i40e_xsk_wakeup(struct net_device *dev, u32 queue_id, u32 flags)
{
	struct i40e_netdev_priv *np = netdev_priv(dev);
	struct i40e_vsi *vsi = np->vsi;
	struct i40e_pf *pf = vsi->back;
	struct i40e_ring *ring;

	if (test_bit(__I40E_CONFIG_BUSY, pf->state))
		return -EAGAIN;

	if (test_bit(__I40E_VSI_DOWN, vsi->state))
		return -ENETDOWN;

	if (!i40e_enabled_xdp_vsi(vsi))
		return -ENXIO;

	if (queue_id >= vsi->num_queue_pairs)
		return -ENXIO;

	if (!vsi->xdp_rings[queue_id]->xsk_pool)
		return -ENXIO;

	ring = vsi->xdp_rings[queue_id];

	/* The idea here is that if NAPI is running, mark a miss, so
	 * it will run again. If not, trigger an interrupt and
	 * schedule the NAPI from interrupt context. If NAPI would be
	 * scheduled here, the interrupt affinity would not be
	 * honored.
	 */
	if (!napi_if_scheduled_mark_missed(&ring->q_vector->napi))
		i40e_force_wb(vsi, ring->q_vector);

	return 0;
}

void i40e_xsk_clean_rx_ring(struct i40e_ring *rx_ring)
{
	u16 count_mask = rx_ring->count - 1;
	u16 ntc = rx_ring->next_to_clean;
	u16 ntu = rx_ring->next_to_use;

	for ( ; ntc != ntu; ntc = (ntc + 1)  & count_mask) {
		struct xdp_buff *rx_bi = *i40e_rx_bi(rx_ring, ntc);

		xsk_buff_free(rx_bi);
	}
}

/**
 * i40e_xsk_clean_tx_ring - Clean the XDP Tx ring on shutdown
 * @tx_ring: XDP Tx ring
 **/
void i40e_xsk_clean_tx_ring(struct i40e_ring *tx_ring)
{
	u16 ntc = tx_ring->next_to_clean, ntu = tx_ring->next_to_use;
	struct xsk_buff_pool *bp = tx_ring->xsk_pool;
	struct i40e_tx_buffer *tx_bi;
	u32 xsk_frames = 0;

	while (ntc != ntu) {
		tx_bi = &tx_ring->tx_bi[ntc];

		if (tx_bi->xdpf)
			i40e_clean_xdp_tx_buffer(tx_ring, tx_bi);
		else
			xsk_frames++;

		tx_bi->xdpf = NULL;

		ntc++;
		if (ntc >= tx_ring->count)
			ntc = 0;
	}

	if (xsk_frames)
		xsk_tx_completed(bp, xsk_frames);
}

/**
 * i40e_xsk_any_rx_ring_enabled - Checks if Rx rings have an AF_XDP
 * buffer pool attached
 * @vsi: vsi
 *
 * Returns true if any of the Rx rings has an AF_XDP buffer pool attached
 **/
bool i40e_xsk_any_rx_ring_enabled(struct i40e_vsi *vsi)
{
	struct net_device *netdev = vsi->netdev;
	int i;

	for (i = 0; i < vsi->num_queue_pairs; i++) {
		if (xsk_get_pool_from_qid(netdev, i))
			return true;
	}

	return false;
}<|MERGE_RESOLUTION|>--- conflicted
+++ resolved
@@ -162,16 +162,10 @@
 
 	if (likely(act == XDP_REDIRECT)) {
 		err = xdp_do_redirect(rx_ring->netdev, xdp, xdp_prog);
-<<<<<<< HEAD
-		result = !err ? I40E_XDP_REDIR : I40E_XDP_CONSUMED;
-		rcu_read_unlock();
-		return result;
-=======
 		if (err)
 			goto out_failure;
 		rcu_read_unlock();
 		return I40E_XDP_REDIR;
->>>>>>> 8e0eb2fb
 	}
 
 	switch (act) {
@@ -180,11 +174,8 @@
 	case XDP_TX:
 		xdp_ring = rx_ring->vsi->xdp_rings[rx_ring->queue_index];
 		result = i40e_xmit_xdp_tx_ring(xdp, xdp_ring);
-<<<<<<< HEAD
-=======
 		if (result == I40E_XDP_CONSUMED)
 			goto out_failure;
->>>>>>> 8e0eb2fb
 		break;
 	default:
 		bpf_warn_invalid_xdp_action(act);
