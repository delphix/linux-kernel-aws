// SPDX-License-Identifier: GPL-2.0-only
/*
 * Broadcom BCM7xxx System Port Ethernet MAC driver
 *
 * Copyright (C) 2014 Broadcom Corporation
 */

#define pr_fmt(fmt)	KBUILD_MODNAME ": " fmt

#include <linux/init.h>
#include <linux/interrupt.h>
#include <linux/module.h>
#include <linux/kernel.h>
#include <linux/netdevice.h>
#include <linux/etherdevice.h>
#include <linux/platform_device.h>
#include <linux/of.h>
#include <linux/of_net.h>
#include <linux/of_mdio.h>
#include <linux/phy.h>
#include <linux/phy_fixed.h>
#include <net/dsa.h>
#include <net/ip.h>
#include <net/ipv6.h>

#include "bcmsysport.h"

/* I/O accessors register helpers */
#define BCM_SYSPORT_IO_MACRO(name, offset) \
static inline u32 name##_readl(struct bcm_sysport_priv *priv, u32 off)	\
{									\
	u32 reg = readl_relaxed(priv->base + offset + off);		\
	return reg;							\
}									\
static inline void name##_writel(struct bcm_sysport_priv *priv,		\
				  u32 val, u32 off)			\
{									\
	writel_relaxed(val, priv->base + offset + off);			\
}									\

BCM_SYSPORT_IO_MACRO(intrl2_0, SYS_PORT_INTRL2_0_OFFSET);
BCM_SYSPORT_IO_MACRO(intrl2_1, SYS_PORT_INTRL2_1_OFFSET);
BCM_SYSPORT_IO_MACRO(umac, SYS_PORT_UMAC_OFFSET);
BCM_SYSPORT_IO_MACRO(gib, SYS_PORT_GIB_OFFSET);
BCM_SYSPORT_IO_MACRO(tdma, SYS_PORT_TDMA_OFFSET);
BCM_SYSPORT_IO_MACRO(rxchk, SYS_PORT_RXCHK_OFFSET);
BCM_SYSPORT_IO_MACRO(txchk, SYS_PORT_TXCHK_OFFSET);
BCM_SYSPORT_IO_MACRO(rbuf, SYS_PORT_RBUF_OFFSET);
BCM_SYSPORT_IO_MACRO(tbuf, SYS_PORT_TBUF_OFFSET);
BCM_SYSPORT_IO_MACRO(topctrl, SYS_PORT_TOPCTRL_OFFSET);

/* On SYSTEMPORT Lite, any register after RDMA_STATUS has the exact
 * same layout, except it has been moved by 4 bytes up, *sigh*
 */
static inline u32 rdma_readl(struct bcm_sysport_priv *priv, u32 off)
{
	if (priv->is_lite && off >= RDMA_STATUS)
		off += 4;
	return readl_relaxed(priv->base + SYS_PORT_RDMA_OFFSET + off);
}

static inline void rdma_writel(struct bcm_sysport_priv *priv, u32 val, u32 off)
{
	if (priv->is_lite && off >= RDMA_STATUS)
		off += 4;
	writel_relaxed(val, priv->base + SYS_PORT_RDMA_OFFSET + off);
}

static inline u32 tdma_control_bit(struct bcm_sysport_priv *priv, u32 bit)
{
	if (!priv->is_lite) {
		return BIT(bit);
	} else {
		if (bit >= ACB_ALGO)
			return BIT(bit + 1);
		else
			return BIT(bit);
	}
}

/* L2-interrupt masking/unmasking helpers, does automatic saving of the applied
 * mask in a software copy to avoid CPU_MASK_STATUS reads in hot-paths.
  */
#define BCM_SYSPORT_INTR_L2(which)	\
static inline void intrl2_##which##_mask_clear(struct bcm_sysport_priv *priv, \
						u32 mask)		\
{									\
	priv->irq##which##_mask &= ~(mask);				\
	intrl2_##which##_writel(priv, mask, INTRL2_CPU_MASK_CLEAR);	\
}									\
static inline void intrl2_##which##_mask_set(struct bcm_sysport_priv *priv, \
						u32 mask)		\
{									\
	intrl2_## which##_writel(priv, mask, INTRL2_CPU_MASK_SET);	\
	priv->irq##which##_mask |= (mask);				\
}									\

BCM_SYSPORT_INTR_L2(0)
BCM_SYSPORT_INTR_L2(1)

/* Register accesses to GISB/RBUS registers are expensive (few hundred
 * nanoseconds), so keep the check for 64-bits explicit here to save
 * one register write per-packet on 32-bits platforms.
 */
static inline void dma_desc_set_addr(struct bcm_sysport_priv *priv,
				     void __iomem *d,
				     dma_addr_t addr)
{
#ifdef CONFIG_PHYS_ADDR_T_64BIT
	writel_relaxed(upper_32_bits(addr) & DESC_ADDR_HI_MASK,
		     d + DESC_ADDR_HI_STATUS_LEN);
#endif
	writel_relaxed(lower_32_bits(addr), d + DESC_ADDR_LO);
}

/* Ethtool operations */
static void bcm_sysport_set_rx_csum(struct net_device *dev,
				    netdev_features_t wanted)
{
	struct bcm_sysport_priv *priv = netdev_priv(dev);
	u32 reg;

	priv->rx_chk_en = !!(wanted & NETIF_F_RXCSUM);
	reg = rxchk_readl(priv, RXCHK_CONTROL);
	/* Clear L2 header checks, which would prevent BPDUs
	 * from being received.
	 */
	reg &= ~RXCHK_L2_HDR_DIS;
	if (priv->rx_chk_en)
		reg |= RXCHK_EN;
	else
		reg &= ~RXCHK_EN;

	/* If UniMAC forwards CRC, we need to skip over it to get
	 * a valid CHK bit to be set in the per-packet status word
	 */
	if (priv->rx_chk_en && priv->crc_fwd)
		reg |= RXCHK_SKIP_FCS;
	else
		reg &= ~RXCHK_SKIP_FCS;

	/* If Broadcom tags are enabled (e.g: using a switch), make
	 * sure we tell the RXCHK hardware to expect a 4-bytes Broadcom
	 * tag after the Ethernet MAC Source Address.
	 */
	if (netdev_uses_dsa(dev))
		reg |= RXCHK_BRCM_TAG_EN;
	else
		reg &= ~RXCHK_BRCM_TAG_EN;

	rxchk_writel(priv, reg, RXCHK_CONTROL);
}

static void bcm_sysport_set_tx_csum(struct net_device *dev,
				    netdev_features_t wanted)
{
	struct bcm_sysport_priv *priv = netdev_priv(dev);
	u32 reg;

	/* Hardware transmit checksum requires us to enable the Transmit status
	 * block prepended to the packet contents
	 */
	priv->tsb_en = !!(wanted & (NETIF_F_IP_CSUM | NETIF_F_IPV6_CSUM));
	reg = tdma_readl(priv, TDMA_CONTROL);
	if (priv->tsb_en)
		reg |= tdma_control_bit(priv, TSB_EN);
	else
		reg &= ~tdma_control_bit(priv, TSB_EN);
	tdma_writel(priv, reg, TDMA_CONTROL);
}

static int bcm_sysport_set_features(struct net_device *dev,
				    netdev_features_t features)
{
	struct bcm_sysport_priv *priv = netdev_priv(dev);

	/* Read CRC forward */
	if (!priv->is_lite)
		priv->crc_fwd = !!(umac_readl(priv, UMAC_CMD) & CMD_CRC_FWD);
	else
		priv->crc_fwd = !((gib_readl(priv, GIB_CONTROL) &
				  GIB_FCS_STRIP) >> GIB_FCS_STRIP_SHIFT);

	bcm_sysport_set_rx_csum(dev, features);
	bcm_sysport_set_tx_csum(dev, features);

	return 0;
}

/* Hardware counters must be kept in sync because the order/offset
 * is important here (order in structure declaration = order in hardware)
 */
static const struct bcm_sysport_stats bcm_sysport_gstrings_stats[] = {
	/* general stats */
	STAT_NETDEV64(rx_packets),
	STAT_NETDEV64(tx_packets),
	STAT_NETDEV64(rx_bytes),
	STAT_NETDEV64(tx_bytes),
	STAT_NETDEV(rx_errors),
	STAT_NETDEV(tx_errors),
	STAT_NETDEV(rx_dropped),
	STAT_NETDEV(tx_dropped),
	STAT_NETDEV(multicast),
	/* UniMAC RSV counters */
	STAT_MIB_RX("rx_64_octets", mib.rx.pkt_cnt.cnt_64),
	STAT_MIB_RX("rx_65_127_oct", mib.rx.pkt_cnt.cnt_127),
	STAT_MIB_RX("rx_128_255_oct", mib.rx.pkt_cnt.cnt_255),
	STAT_MIB_RX("rx_256_511_oct", mib.rx.pkt_cnt.cnt_511),
	STAT_MIB_RX("rx_512_1023_oct", mib.rx.pkt_cnt.cnt_1023),
	STAT_MIB_RX("rx_1024_1518_oct", mib.rx.pkt_cnt.cnt_1518),
	STAT_MIB_RX("rx_vlan_1519_1522_oct", mib.rx.pkt_cnt.cnt_mgv),
	STAT_MIB_RX("rx_1522_2047_oct", mib.rx.pkt_cnt.cnt_2047),
	STAT_MIB_RX("rx_2048_4095_oct", mib.rx.pkt_cnt.cnt_4095),
	STAT_MIB_RX("rx_4096_9216_oct", mib.rx.pkt_cnt.cnt_9216),
	STAT_MIB_RX("rx_pkts", mib.rx.pkt),
	STAT_MIB_RX("rx_bytes", mib.rx.bytes),
	STAT_MIB_RX("rx_multicast", mib.rx.mca),
	STAT_MIB_RX("rx_broadcast", mib.rx.bca),
	STAT_MIB_RX("rx_fcs", mib.rx.fcs),
	STAT_MIB_RX("rx_control", mib.rx.cf),
	STAT_MIB_RX("rx_pause", mib.rx.pf),
	STAT_MIB_RX("rx_unknown", mib.rx.uo),
	STAT_MIB_RX("rx_align", mib.rx.aln),
	STAT_MIB_RX("rx_outrange", mib.rx.flr),
	STAT_MIB_RX("rx_code", mib.rx.cde),
	STAT_MIB_RX("rx_carrier", mib.rx.fcr),
	STAT_MIB_RX("rx_oversize", mib.rx.ovr),
	STAT_MIB_RX("rx_jabber", mib.rx.jbr),
	STAT_MIB_RX("rx_mtu_err", mib.rx.mtue),
	STAT_MIB_RX("rx_good_pkts", mib.rx.pok),
	STAT_MIB_RX("rx_unicast", mib.rx.uc),
	STAT_MIB_RX("rx_ppp", mib.rx.ppp),
	STAT_MIB_RX("rx_crc", mib.rx.rcrc),
	/* UniMAC TSV counters */
	STAT_MIB_TX("tx_64_octets", mib.tx.pkt_cnt.cnt_64),
	STAT_MIB_TX("tx_65_127_oct", mib.tx.pkt_cnt.cnt_127),
	STAT_MIB_TX("tx_128_255_oct", mib.tx.pkt_cnt.cnt_255),
	STAT_MIB_TX("tx_256_511_oct", mib.tx.pkt_cnt.cnt_511),
	STAT_MIB_TX("tx_512_1023_oct", mib.tx.pkt_cnt.cnt_1023),
	STAT_MIB_TX("tx_1024_1518_oct", mib.tx.pkt_cnt.cnt_1518),
	STAT_MIB_TX("tx_vlan_1519_1522_oct", mib.tx.pkt_cnt.cnt_mgv),
	STAT_MIB_TX("tx_1522_2047_oct", mib.tx.pkt_cnt.cnt_2047),
	STAT_MIB_TX("tx_2048_4095_oct", mib.tx.pkt_cnt.cnt_4095),
	STAT_MIB_TX("tx_4096_9216_oct", mib.tx.pkt_cnt.cnt_9216),
	STAT_MIB_TX("tx_pkts", mib.tx.pkts),
	STAT_MIB_TX("tx_multicast", mib.tx.mca),
	STAT_MIB_TX("tx_broadcast", mib.tx.bca),
	STAT_MIB_TX("tx_pause", mib.tx.pf),
	STAT_MIB_TX("tx_control", mib.tx.cf),
	STAT_MIB_TX("tx_fcs_err", mib.tx.fcs),
	STAT_MIB_TX("tx_oversize", mib.tx.ovr),
	STAT_MIB_TX("tx_defer", mib.tx.drf),
	STAT_MIB_TX("tx_excess_defer", mib.tx.edf),
	STAT_MIB_TX("tx_single_col", mib.tx.scl),
	STAT_MIB_TX("tx_multi_col", mib.tx.mcl),
	STAT_MIB_TX("tx_late_col", mib.tx.lcl),
	STAT_MIB_TX("tx_excess_col", mib.tx.ecl),
	STAT_MIB_TX("tx_frags", mib.tx.frg),
	STAT_MIB_TX("tx_total_col", mib.tx.ncl),
	STAT_MIB_TX("tx_jabber", mib.tx.jbr),
	STAT_MIB_TX("tx_bytes", mib.tx.bytes),
	STAT_MIB_TX("tx_good_pkts", mib.tx.pok),
	STAT_MIB_TX("tx_unicast", mib.tx.uc),
	/* UniMAC RUNT counters */
	STAT_RUNT("rx_runt_pkts", mib.rx_runt_cnt),
	STAT_RUNT("rx_runt_valid_fcs", mib.rx_runt_fcs),
	STAT_RUNT("rx_runt_inval_fcs_align", mib.rx_runt_fcs_align),
	STAT_RUNT("rx_runt_bytes", mib.rx_runt_bytes),
	/* RXCHK misc statistics */
	STAT_RXCHK("rxchk_bad_csum", mib.rxchk_bad_csum, RXCHK_BAD_CSUM_CNTR),
	STAT_RXCHK("rxchk_other_pkt_disc", mib.rxchk_other_pkt_disc,
		   RXCHK_OTHER_DISC_CNTR),
	/* RBUF misc statistics */
	STAT_RBUF("rbuf_ovflow_cnt", mib.rbuf_ovflow_cnt, RBUF_OVFL_DISC_CNTR),
	STAT_RBUF("rbuf_err_cnt", mib.rbuf_err_cnt, RBUF_ERR_PKT_CNTR),
	STAT_MIB_SOFT("alloc_rx_buff_failed", mib.alloc_rx_buff_failed),
	STAT_MIB_SOFT("rx_dma_failed", mib.rx_dma_failed),
	STAT_MIB_SOFT("tx_dma_failed", mib.tx_dma_failed),
	STAT_MIB_SOFT("tx_realloc_tsb", mib.tx_realloc_tsb),
	STAT_MIB_SOFT("tx_realloc_tsb_failed", mib.tx_realloc_tsb_failed),
	/* Per TX-queue statistics are dynamically appended */
};

#define BCM_SYSPORT_STATS_LEN	ARRAY_SIZE(bcm_sysport_gstrings_stats)

static void bcm_sysport_get_drvinfo(struct net_device *dev,
				    struct ethtool_drvinfo *info)
{
	strlcpy(info->driver, KBUILD_MODNAME, sizeof(info->driver));
	strlcpy(info->version, "0.1", sizeof(info->version));
	strlcpy(info->bus_info, "platform", sizeof(info->bus_info));
}

static u32 bcm_sysport_get_msglvl(struct net_device *dev)
{
	struct bcm_sysport_priv *priv = netdev_priv(dev);

	return priv->msg_enable;
}

static void bcm_sysport_set_msglvl(struct net_device *dev, u32 enable)
{
	struct bcm_sysport_priv *priv = netdev_priv(dev);

	priv->msg_enable = enable;
}

static inline bool bcm_sysport_lite_stat_valid(enum bcm_sysport_stat_type type)
{
	switch (type) {
	case BCM_SYSPORT_STAT_NETDEV:
	case BCM_SYSPORT_STAT_NETDEV64:
	case BCM_SYSPORT_STAT_RXCHK:
	case BCM_SYSPORT_STAT_RBUF:
	case BCM_SYSPORT_STAT_SOFT:
		return true;
	default:
		return false;
	}
}

static int bcm_sysport_get_sset_count(struct net_device *dev, int string_set)
{
	struct bcm_sysport_priv *priv = netdev_priv(dev);
	const struct bcm_sysport_stats *s;
	unsigned int i, j;

	switch (string_set) {
	case ETH_SS_STATS:
		for (i = 0, j = 0; i < BCM_SYSPORT_STATS_LEN; i++) {
			s = &bcm_sysport_gstrings_stats[i];
			if (priv->is_lite &&
			    !bcm_sysport_lite_stat_valid(s->type))
				continue;
			j++;
		}
		/* Include per-queue statistics */
		return j + dev->num_tx_queues * NUM_SYSPORT_TXQ_STAT;
	default:
		return -EOPNOTSUPP;
	}
}

static void bcm_sysport_get_strings(struct net_device *dev,
				    u32 stringset, u8 *data)
{
	struct bcm_sysport_priv *priv = netdev_priv(dev);
	const struct bcm_sysport_stats *s;
	char buf[128];
	int i, j;

	switch (stringset) {
	case ETH_SS_STATS:
		for (i = 0, j = 0; i < BCM_SYSPORT_STATS_LEN; i++) {
			s = &bcm_sysport_gstrings_stats[i];
			if (priv->is_lite &&
			    !bcm_sysport_lite_stat_valid(s->type))
				continue;

			memcpy(data + j * ETH_GSTRING_LEN, s->stat_string,
			       ETH_GSTRING_LEN);
			j++;
		}

		for (i = 0; i < dev->num_tx_queues; i++) {
			snprintf(buf, sizeof(buf), "txq%d_packets", i);
			memcpy(data + j * ETH_GSTRING_LEN, buf,
			       ETH_GSTRING_LEN);
			j++;

			snprintf(buf, sizeof(buf), "txq%d_bytes", i);
			memcpy(data + j * ETH_GSTRING_LEN, buf,
			       ETH_GSTRING_LEN);
			j++;
		}
		break;
	default:
		break;
	}
}

static void bcm_sysport_update_mib_counters(struct bcm_sysport_priv *priv)
{
	int i, j = 0;

	for (i = 0; i < BCM_SYSPORT_STATS_LEN; i++) {
		const struct bcm_sysport_stats *s;
		u8 offset = 0;
		u32 val = 0;
		char *p;

		s = &bcm_sysport_gstrings_stats[i];
		switch (s->type) {
		case BCM_SYSPORT_STAT_NETDEV:
		case BCM_SYSPORT_STAT_NETDEV64:
		case BCM_SYSPORT_STAT_SOFT:
			continue;
		case BCM_SYSPORT_STAT_MIB_RX:
		case BCM_SYSPORT_STAT_MIB_TX:
		case BCM_SYSPORT_STAT_RUNT:
			if (priv->is_lite)
				continue;

			if (s->type != BCM_SYSPORT_STAT_MIB_RX)
				offset = UMAC_MIB_STAT_OFFSET;
			val = umac_readl(priv, UMAC_MIB_START + j + offset);
			break;
		case BCM_SYSPORT_STAT_RXCHK:
			val = rxchk_readl(priv, s->reg_offset);
			if (val == ~0)
				rxchk_writel(priv, 0, s->reg_offset);
			break;
		case BCM_SYSPORT_STAT_RBUF:
			val = rbuf_readl(priv, s->reg_offset);
			if (val == ~0)
				rbuf_writel(priv, 0, s->reg_offset);
			break;
		}

		j += s->stat_sizeof;
		p = (char *)priv + s->stat_offset;
		*(u32 *)p = val;
	}

	netif_dbg(priv, hw, priv->netdev, "updated MIB counters\n");
}

static void bcm_sysport_update_tx_stats(struct bcm_sysport_priv *priv,
					u64 *tx_bytes, u64 *tx_packets)
{
	struct bcm_sysport_tx_ring *ring;
	u64 bytes = 0, packets = 0;
	unsigned int start;
	unsigned int q;

	for (q = 0; q < priv->netdev->num_tx_queues; q++) {
		ring = &priv->tx_rings[q];
		do {
			start = u64_stats_fetch_begin_irq(&priv->syncp);
			bytes = ring->bytes;
			packets = ring->packets;
		} while (u64_stats_fetch_retry_irq(&priv->syncp, start));

		*tx_bytes += bytes;
		*tx_packets += packets;
	}
}

static void bcm_sysport_get_stats(struct net_device *dev,
				  struct ethtool_stats *stats, u64 *data)
{
	struct bcm_sysport_priv *priv = netdev_priv(dev);
	struct bcm_sysport_stats64 *stats64 = &priv->stats64;
	struct u64_stats_sync *syncp = &priv->syncp;
	struct bcm_sysport_tx_ring *ring;
	u64 tx_bytes = 0, tx_packets = 0;
	unsigned int start;
	int i, j;

	if (netif_running(dev)) {
		bcm_sysport_update_mib_counters(priv);
		bcm_sysport_update_tx_stats(priv, &tx_bytes, &tx_packets);
		stats64->tx_bytes = tx_bytes;
		stats64->tx_packets = tx_packets;
	}

	for (i =  0, j = 0; i < BCM_SYSPORT_STATS_LEN; i++) {
		const struct bcm_sysport_stats *s;
		char *p;

		s = &bcm_sysport_gstrings_stats[i];
		if (s->type == BCM_SYSPORT_STAT_NETDEV)
			p = (char *)&dev->stats;
		else if (s->type == BCM_SYSPORT_STAT_NETDEV64)
			p = (char *)stats64;
		else
			p = (char *)priv;

		if (priv->is_lite && !bcm_sysport_lite_stat_valid(s->type))
			continue;
		p += s->stat_offset;

		if (s->stat_sizeof == sizeof(u64) &&
		    s->type == BCM_SYSPORT_STAT_NETDEV64) {
			do {
				start = u64_stats_fetch_begin_irq(syncp);
				data[i] = *(u64 *)p;
			} while (u64_stats_fetch_retry_irq(syncp, start));
		} else
			data[i] = *(u32 *)p;
		j++;
	}

	/* For SYSTEMPORT Lite since we have holes in our statistics, j would
	 * be equal to BCM_SYSPORT_STATS_LEN at the end of the loop, but it
	 * needs to point to how many total statistics we have minus the
	 * number of per TX queue statistics
	 */
	j = bcm_sysport_get_sset_count(dev, ETH_SS_STATS) -
	    dev->num_tx_queues * NUM_SYSPORT_TXQ_STAT;

	for (i = 0; i < dev->num_tx_queues; i++) {
		ring = &priv->tx_rings[i];
		data[j] = ring->packets;
		j++;
		data[j] = ring->bytes;
		j++;
	}
}

static void bcm_sysport_get_wol(struct net_device *dev,
				struct ethtool_wolinfo *wol)
{
	struct bcm_sysport_priv *priv = netdev_priv(dev);

	wol->supported = WAKE_MAGIC | WAKE_MAGICSECURE | WAKE_FILTER;
	wol->wolopts = priv->wolopts;

	if (!(priv->wolopts & WAKE_MAGICSECURE))
		return;

	memcpy(wol->sopass, priv->sopass, sizeof(priv->sopass));
}

static int bcm_sysport_set_wol(struct net_device *dev,
			       struct ethtool_wolinfo *wol)
{
	struct bcm_sysport_priv *priv = netdev_priv(dev);
	struct device *kdev = &priv->pdev->dev;
	u32 supported = WAKE_MAGIC | WAKE_MAGICSECURE | WAKE_FILTER;

	if (!device_can_wakeup(kdev))
		return -ENOTSUPP;

	if (wol->wolopts & ~supported)
		return -EINVAL;

	if (wol->wolopts & WAKE_MAGICSECURE)
		memcpy(priv->sopass, wol->sopass, sizeof(priv->sopass));

	/* Flag the device and relevant IRQ as wakeup capable */
	if (wol->wolopts) {
		device_set_wakeup_enable(kdev, 1);
		if (priv->wol_irq_disabled)
			enable_irq_wake(priv->wol_irq);
		priv->wol_irq_disabled = 0;
	} else {
		device_set_wakeup_enable(kdev, 0);
		/* Avoid unbalanced disable_irq_wake calls */
		if (!priv->wol_irq_disabled)
			disable_irq_wake(priv->wol_irq);
		priv->wol_irq_disabled = 1;
	}

	priv->wolopts = wol->wolopts;

	return 0;
}

static void bcm_sysport_set_rx_coalesce(struct bcm_sysport_priv *priv,
					u32 usecs, u32 pkts)
{
	u32 reg;

	reg = rdma_readl(priv, RDMA_MBDONE_INTR);
	reg &= ~(RDMA_INTR_THRESH_MASK |
		 RDMA_TIMEOUT_MASK << RDMA_TIMEOUT_SHIFT);
	reg |= pkts;
	reg |= DIV_ROUND_UP(usecs * 1000, 8192) << RDMA_TIMEOUT_SHIFT;
	rdma_writel(priv, reg, RDMA_MBDONE_INTR);
}

static void bcm_sysport_set_tx_coalesce(struct bcm_sysport_tx_ring *ring,
					struct ethtool_coalesce *ec)
{
	struct bcm_sysport_priv *priv = ring->priv;
	u32 reg;

	reg = tdma_readl(priv, TDMA_DESC_RING_INTR_CONTROL(ring->index));
	reg &= ~(RING_INTR_THRESH_MASK |
		 RING_TIMEOUT_MASK << RING_TIMEOUT_SHIFT);
	reg |= ec->tx_max_coalesced_frames;
	reg |= DIV_ROUND_UP(ec->tx_coalesce_usecs * 1000, 8192) <<
			    RING_TIMEOUT_SHIFT;
	tdma_writel(priv, reg, TDMA_DESC_RING_INTR_CONTROL(ring->index));
}

static int bcm_sysport_get_coalesce(struct net_device *dev,
				    struct ethtool_coalesce *ec)
{
	struct bcm_sysport_priv *priv = netdev_priv(dev);
	u32 reg;

	reg = tdma_readl(priv, TDMA_DESC_RING_INTR_CONTROL(0));

	ec->tx_coalesce_usecs = (reg >> RING_TIMEOUT_SHIFT) * 8192 / 1000;
	ec->tx_max_coalesced_frames = reg & RING_INTR_THRESH_MASK;

	reg = rdma_readl(priv, RDMA_MBDONE_INTR);

	ec->rx_coalesce_usecs = (reg >> RDMA_TIMEOUT_SHIFT) * 8192 / 1000;
	ec->rx_max_coalesced_frames = reg & RDMA_INTR_THRESH_MASK;
	ec->use_adaptive_rx_coalesce = priv->dim.use_dim;

	return 0;
}

static int bcm_sysport_set_coalesce(struct net_device *dev,
				    struct ethtool_coalesce *ec)
{
	struct bcm_sysport_priv *priv = netdev_priv(dev);
	struct net_dim_cq_moder moder;
	u32 usecs, pkts;
	unsigned int i;

	/* Base system clock is 125Mhz, DMA timeout is this reference clock
	 * divided by 1024, which yield roughly 8.192 us, our maximum value has
	 * to fit in the RING_TIMEOUT_MASK (16 bits).
	 */
	if (ec->tx_max_coalesced_frames > RING_INTR_THRESH_MASK ||
	    ec->tx_coalesce_usecs > (RING_TIMEOUT_MASK * 8) + 1 ||
	    ec->rx_max_coalesced_frames > RDMA_INTR_THRESH_MASK ||
	    ec->rx_coalesce_usecs > (RDMA_TIMEOUT_MASK * 8) + 1)
		return -EINVAL;

	if ((ec->tx_coalesce_usecs == 0 && ec->tx_max_coalesced_frames == 0) ||
	    (ec->rx_coalesce_usecs == 0 && ec->rx_max_coalesced_frames == 0) ||
	    ec->use_adaptive_tx_coalesce)
		return -EINVAL;

	for (i = 0; i < dev->num_tx_queues; i++)
		bcm_sysport_set_tx_coalesce(&priv->tx_rings[i], ec);

	priv->rx_coalesce_usecs = ec->rx_coalesce_usecs;
	priv->rx_max_coalesced_frames = ec->rx_max_coalesced_frames;
	usecs = priv->rx_coalesce_usecs;
	pkts = priv->rx_max_coalesced_frames;

	if (ec->use_adaptive_rx_coalesce && !priv->dim.use_dim) {
		moder = net_dim_get_def_rx_moderation(priv->dim.dim.mode);
		usecs = moder.usec;
		pkts = moder.pkts;
	}

	priv->dim.use_dim = ec->use_adaptive_rx_coalesce;

	/* Apply desired coalescing parameters */
	bcm_sysport_set_rx_coalesce(priv, usecs, pkts);

	return 0;
}

static void bcm_sysport_free_cb(struct bcm_sysport_cb *cb)
{
	dev_consume_skb_any(cb->skb);
	cb->skb = NULL;
	dma_unmap_addr_set(cb, dma_addr, 0);
}

static struct sk_buff *bcm_sysport_rx_refill(struct bcm_sysport_priv *priv,
					     struct bcm_sysport_cb *cb)
{
	struct device *kdev = &priv->pdev->dev;
	struct net_device *ndev = priv->netdev;
	struct sk_buff *skb, *rx_skb;
	dma_addr_t mapping;

	/* Allocate a new SKB for a new packet */
	skb = netdev_alloc_skb(priv->netdev, RX_BUF_LENGTH);
	if (!skb) {
		priv->mib.alloc_rx_buff_failed++;
		netif_err(priv, rx_err, ndev, "SKB alloc failed\n");
		return NULL;
	}

	mapping = dma_map_single(kdev, skb->data,
				 RX_BUF_LENGTH, DMA_FROM_DEVICE);
	if (dma_mapping_error(kdev, mapping)) {
		priv->mib.rx_dma_failed++;
		dev_kfree_skb_any(skb);
		netif_err(priv, rx_err, ndev, "DMA mapping failure\n");
		return NULL;
	}

	/* Grab the current SKB on the ring */
	rx_skb = cb->skb;
	if (likely(rx_skb))
		dma_unmap_single(kdev, dma_unmap_addr(cb, dma_addr),
				 RX_BUF_LENGTH, DMA_FROM_DEVICE);

	/* Put the new SKB on the ring */
	cb->skb = skb;
	dma_unmap_addr_set(cb, dma_addr, mapping);
	dma_desc_set_addr(priv, cb->bd_addr, mapping);

	netif_dbg(priv, rx_status, ndev, "RX refill\n");

	/* Return the current SKB to the caller */
	return rx_skb;
}

static int bcm_sysport_alloc_rx_bufs(struct bcm_sysport_priv *priv)
{
	struct bcm_sysport_cb *cb;
	struct sk_buff *skb;
	unsigned int i;

	for (i = 0; i < priv->num_rx_bds; i++) {
		cb = &priv->rx_cbs[i];
		skb = bcm_sysport_rx_refill(priv, cb);
		if (skb)
			dev_kfree_skb(skb);
		if (!cb->skb)
			return -ENOMEM;
	}

	return 0;
}

/* Poll the hardware for up to budget packets to process */
static unsigned int bcm_sysport_desc_rx(struct bcm_sysport_priv *priv,
					unsigned int budget)
{
	struct bcm_sysport_stats64 *stats64 = &priv->stats64;
	struct net_device *ndev = priv->netdev;
	unsigned int processed = 0, to_process;
	unsigned int processed_bytes = 0;
	struct bcm_sysport_cb *cb;
	struct sk_buff *skb;
	unsigned int p_index;
	u16 len, status;
	struct bcm_rsb *rsb;

	/* Clear status before servicing to reduce spurious interrupts */
	intrl2_0_writel(priv, INTRL2_0_RDMA_MBDONE, INTRL2_CPU_CLEAR);

	/* Determine how much we should process since last call, SYSTEMPORT Lite
	 * groups the producer and consumer indexes into the same 32-bit
	 * which we access using RDMA_CONS_INDEX
	 */
	if (!priv->is_lite)
		p_index = rdma_readl(priv, RDMA_PROD_INDEX);
	else
		p_index = rdma_readl(priv, RDMA_CONS_INDEX);
	p_index &= RDMA_PROD_INDEX_MASK;

	to_process = (p_index - priv->rx_c_index) & RDMA_CONS_INDEX_MASK;

	netif_dbg(priv, rx_status, ndev,
		  "p_index=%d rx_c_index=%d to_process=%d\n",
		  p_index, priv->rx_c_index, to_process);

	while ((processed < to_process) && (processed < budget)) {
		cb = &priv->rx_cbs[priv->rx_read_ptr];
		skb = bcm_sysport_rx_refill(priv, cb);


		/* We do not have a backing SKB, so we do not a corresponding
		 * DMA mapping for this incoming packet since
		 * bcm_sysport_rx_refill always either has both skb and mapping
		 * or none.
		 */
		if (unlikely(!skb)) {
			netif_err(priv, rx_err, ndev, "out of memory!\n");
			ndev->stats.rx_dropped++;
			ndev->stats.rx_errors++;
			goto next;
		}

		/* Extract the Receive Status Block prepended */
		rsb = (struct bcm_rsb *)skb->data;
		len = (rsb->rx_status_len >> DESC_LEN_SHIFT) & DESC_LEN_MASK;
		status = (rsb->rx_status_len >> DESC_STATUS_SHIFT) &
			  DESC_STATUS_MASK;

		netif_dbg(priv, rx_status, ndev,
			  "p=%d, c=%d, rd_ptr=%d, len=%d, flag=0x%04x\n",
			  p_index, priv->rx_c_index, priv->rx_read_ptr,
			  len, status);

		if (unlikely(len > RX_BUF_LENGTH)) {
			netif_err(priv, rx_status, ndev, "oversized packet\n");
			ndev->stats.rx_length_errors++;
			ndev->stats.rx_errors++;
			dev_kfree_skb_any(skb);
			goto next;
		}

		if (unlikely(!(status & DESC_EOP) || !(status & DESC_SOP))) {
			netif_err(priv, rx_status, ndev, "fragmented packet!\n");
			ndev->stats.rx_dropped++;
			ndev->stats.rx_errors++;
			dev_kfree_skb_any(skb);
			goto next;
		}

		if (unlikely(status & (RX_STATUS_ERR | RX_STATUS_OVFLOW))) {
			netif_err(priv, rx_err, ndev, "error packet\n");
			if (status & RX_STATUS_OVFLOW)
				ndev->stats.rx_over_errors++;
			ndev->stats.rx_dropped++;
			ndev->stats.rx_errors++;
			dev_kfree_skb_any(skb);
			goto next;
		}

		skb_put(skb, len);

		/* Hardware validated our checksum */
		if (likely(status & DESC_L4_CSUM))
			skb->ip_summed = CHECKSUM_UNNECESSARY;

		/* Hardware pre-pends packets with 2bytes before Ethernet
		 * header plus we have the Receive Status Block, strip off all
		 * of this from the SKB.
		 */
		skb_pull(skb, sizeof(*rsb) + 2);
		len -= (sizeof(*rsb) + 2);
		processed_bytes += len;

		/* UniMAC may forward CRC */
		if (priv->crc_fwd) {
			skb_trim(skb, len - ETH_FCS_LEN);
			len -= ETH_FCS_LEN;
		}

		skb->protocol = eth_type_trans(skb, ndev);
		ndev->stats.rx_packets++;
		ndev->stats.rx_bytes += len;
		u64_stats_update_begin(&priv->syncp);
		stats64->rx_packets++;
		stats64->rx_bytes += len;
		u64_stats_update_end(&priv->syncp);

		napi_gro_receive(&priv->napi, skb);
next:
		processed++;
		priv->rx_read_ptr++;

		if (priv->rx_read_ptr == priv->num_rx_bds)
			priv->rx_read_ptr = 0;
	}

	priv->dim.packets = processed;
	priv->dim.bytes = processed_bytes;

	return processed;
}

static void bcm_sysport_tx_reclaim_one(struct bcm_sysport_tx_ring *ring,
				       struct bcm_sysport_cb *cb,
				       unsigned int *bytes_compl,
				       unsigned int *pkts_compl)
{
	struct bcm_sysport_priv *priv = ring->priv;
	struct device *kdev = &priv->pdev->dev;

	if (cb->skb) {
		*bytes_compl += cb->skb->len;
		dma_unmap_single(kdev, dma_unmap_addr(cb, dma_addr),
				 dma_unmap_len(cb, dma_len),
				 DMA_TO_DEVICE);
		(*pkts_compl)++;
		bcm_sysport_free_cb(cb);
	/* SKB fragment */
	} else if (dma_unmap_addr(cb, dma_addr)) {
		*bytes_compl += dma_unmap_len(cb, dma_len);
		dma_unmap_page(kdev, dma_unmap_addr(cb, dma_addr),
			       dma_unmap_len(cb, dma_len), DMA_TO_DEVICE);
		dma_unmap_addr_set(cb, dma_addr, 0);
	}
}

/* Reclaim queued SKBs for transmission completion, lockless version */
static unsigned int __bcm_sysport_tx_reclaim(struct bcm_sysport_priv *priv,
					     struct bcm_sysport_tx_ring *ring)
{
	unsigned int pkts_compl = 0, bytes_compl = 0;
	struct net_device *ndev = priv->netdev;
	unsigned int txbds_processed = 0;
	struct bcm_sysport_cb *cb;
	unsigned int txbds_ready;
	unsigned int c_index;
	u32 hw_ind;

	/* Clear status before servicing to reduce spurious interrupts */
	if (!ring->priv->is_lite)
		intrl2_1_writel(ring->priv, BIT(ring->index), INTRL2_CPU_CLEAR);
	else
		intrl2_0_writel(ring->priv, BIT(ring->index +
				INTRL2_0_TDMA_MBDONE_SHIFT), INTRL2_CPU_CLEAR);

	/* Compute how many descriptors have been processed since last call */
	hw_ind = tdma_readl(priv, TDMA_DESC_RING_PROD_CONS_INDEX(ring->index));
	c_index = (hw_ind >> RING_CONS_INDEX_SHIFT) & RING_CONS_INDEX_MASK;
	txbds_ready = (c_index - ring->c_index) & RING_CONS_INDEX_MASK;

	netif_dbg(priv, tx_done, ndev,
		  "ring=%d old_c_index=%u c_index=%u txbds_ready=%u\n",
		  ring->index, ring->c_index, c_index, txbds_ready);

	while (txbds_processed < txbds_ready) {
		cb = &ring->cbs[ring->clean_index];
		bcm_sysport_tx_reclaim_one(ring, cb, &bytes_compl, &pkts_compl);

		ring->desc_count++;
		txbds_processed++;

		if (likely(ring->clean_index < ring->size - 1))
			ring->clean_index++;
		else
			ring->clean_index = 0;
	}

	u64_stats_update_begin(&priv->syncp);
	ring->packets += pkts_compl;
	ring->bytes += bytes_compl;
	u64_stats_update_end(&priv->syncp);

	ring->c_index = c_index;

	netif_dbg(priv, tx_done, ndev,
		  "ring=%d c_index=%d pkts_compl=%d, bytes_compl=%d\n",
		  ring->index, ring->c_index, pkts_compl, bytes_compl);

	return pkts_compl;
}

/* Locked version of the per-ring TX reclaim routine */
static unsigned int bcm_sysport_tx_reclaim(struct bcm_sysport_priv *priv,
					   struct bcm_sysport_tx_ring *ring)
{
	struct netdev_queue *txq;
	unsigned int released;
	unsigned long flags;

	txq = netdev_get_tx_queue(priv->netdev, ring->index);

	spin_lock_irqsave(&ring->lock, flags);
	released = __bcm_sysport_tx_reclaim(priv, ring);
	if (released)
		netif_tx_wake_queue(txq);

	spin_unlock_irqrestore(&ring->lock, flags);

	return released;
}

/* Locked version of the per-ring TX reclaim, but does not wake the queue */
static void bcm_sysport_tx_clean(struct bcm_sysport_priv *priv,
				 struct bcm_sysport_tx_ring *ring)
{
	unsigned long flags;

	spin_lock_irqsave(&ring->lock, flags);
	__bcm_sysport_tx_reclaim(priv, ring);
	spin_unlock_irqrestore(&ring->lock, flags);
}

static int bcm_sysport_tx_poll(struct napi_struct *napi, int budget)
{
	struct bcm_sysport_tx_ring *ring =
		container_of(napi, struct bcm_sysport_tx_ring, napi);
	unsigned int work_done = 0;

	work_done = bcm_sysport_tx_reclaim(ring->priv, ring);

	if (work_done == 0) {
		napi_complete(napi);
		/* re-enable TX interrupt */
		if (!ring->priv->is_lite)
			intrl2_1_mask_clear(ring->priv, BIT(ring->index));
		else
			intrl2_0_mask_clear(ring->priv, BIT(ring->index +
					    INTRL2_0_TDMA_MBDONE_SHIFT));

		return 0;
	}

	return budget;
}

static void bcm_sysport_tx_reclaim_all(struct bcm_sysport_priv *priv)
{
	unsigned int q;

	for (q = 0; q < priv->netdev->num_tx_queues; q++)
		bcm_sysport_tx_reclaim(priv, &priv->tx_rings[q]);
}

static int bcm_sysport_poll(struct napi_struct *napi, int budget)
{
	struct bcm_sysport_priv *priv =
		container_of(napi, struct bcm_sysport_priv, napi);
	struct net_dim_sample dim_sample;
	unsigned int work_done = 0;

	work_done = bcm_sysport_desc_rx(priv, budget);

	priv->rx_c_index += work_done;
	priv->rx_c_index &= RDMA_CONS_INDEX_MASK;

	/* SYSTEMPORT Lite groups the producer/consumer index, producer is
	 * maintained by HW, but writes to it will be ignore while RDMA
	 * is active
	 */
	if (!priv->is_lite)
		rdma_writel(priv, priv->rx_c_index, RDMA_CONS_INDEX);
	else
		rdma_writel(priv, priv->rx_c_index << 16, RDMA_CONS_INDEX);

	if (work_done < budget) {
		napi_complete_done(napi, work_done);
		/* re-enable RX interrupts */
		intrl2_0_mask_clear(priv, INTRL2_0_RDMA_MBDONE);
	}

	if (priv->dim.use_dim) {
		net_dim_sample(priv->dim.event_ctr, priv->dim.packets,
			       priv->dim.bytes, &dim_sample);
		net_dim(&priv->dim.dim, dim_sample);
	}

	return work_done;
}

static void mpd_enable_set(struct bcm_sysport_priv *priv, bool enable)
{
	u32 reg, bit;

	reg = umac_readl(priv, UMAC_MPD_CTRL);
	if (enable)
		reg |= MPD_EN;
	else
		reg &= ~MPD_EN;
	umac_writel(priv, reg, UMAC_MPD_CTRL);

	if (priv->is_lite)
		bit = RBUF_ACPI_EN_LITE;
	else
		bit = RBUF_ACPI_EN;

	reg = rbuf_readl(priv, RBUF_CONTROL);
	if (enable)
		reg |= bit;
	else
		reg &= ~bit;
	rbuf_writel(priv, reg, RBUF_CONTROL);
}

static void bcm_sysport_resume_from_wol(struct bcm_sysport_priv *priv)
{
	unsigned int index;
	u32 reg;

	/* Disable RXCHK, active filters and Broadcom tag matching */
	reg = rxchk_readl(priv, RXCHK_CONTROL);
	reg &= ~(RXCHK_BRCM_TAG_MATCH_MASK <<
		 RXCHK_BRCM_TAG_MATCH_SHIFT | RXCHK_EN | RXCHK_BRCM_TAG_EN);
	rxchk_writel(priv, reg, RXCHK_CONTROL);

	/* Make sure we restore correct CID index in case HW lost
	 * its context during deep idle state
	 */
	for_each_set_bit(index, priv->filters, RXCHK_BRCM_TAG_MAX) {
		rxchk_writel(priv, priv->filters_loc[index] <<
			     RXCHK_BRCM_TAG_CID_SHIFT, RXCHK_BRCM_TAG(index));
		rxchk_writel(priv, 0xff00ffff, RXCHK_BRCM_TAG_MASK(index));
	}

	/* Clear the MagicPacket detection logic */
	mpd_enable_set(priv, false);

	reg = intrl2_0_readl(priv, INTRL2_CPU_STATUS);
	if (reg & INTRL2_0_MPD)
		netdev_info(priv->netdev, "Wake-on-LAN (MPD) interrupt!\n");

	if (reg & INTRL2_0_BRCM_MATCH_TAG) {
		reg = rxchk_readl(priv, RXCHK_BRCM_TAG_MATCH_STATUS) &
				  RXCHK_BRCM_TAG_MATCH_MASK;
		netdev_info(priv->netdev,
			    "Wake-on-LAN (filters 0x%02x) interrupt!\n", reg);
	}

	netif_dbg(priv, wol, priv->netdev, "resumed from WOL\n");
}

static void bcm_sysport_dim_work(struct work_struct *work)
{
	struct net_dim *dim = container_of(work, struct net_dim, work);
	struct bcm_sysport_net_dim *ndim =
			container_of(dim, struct bcm_sysport_net_dim, dim);
	struct bcm_sysport_priv *priv =
			container_of(ndim, struct bcm_sysport_priv, dim);
	struct net_dim_cq_moder cur_profile =
			net_dim_get_rx_moderation(dim->mode, dim->profile_ix);

	bcm_sysport_set_rx_coalesce(priv, cur_profile.usec, cur_profile.pkts);
	dim->state = NET_DIM_START_MEASURE;
}

/* RX and misc interrupt routine */
static irqreturn_t bcm_sysport_rx_isr(int irq, void *dev_id)
{
	struct net_device *dev = dev_id;
	struct bcm_sysport_priv *priv = netdev_priv(dev);
	struct bcm_sysport_tx_ring *txr;
	unsigned int ring, ring_bit;

	priv->irq0_stat = intrl2_0_readl(priv, INTRL2_CPU_STATUS) &
			  ~intrl2_0_readl(priv, INTRL2_CPU_MASK_STATUS);
	intrl2_0_writel(priv, priv->irq0_stat, INTRL2_CPU_CLEAR);

	if (unlikely(priv->irq0_stat == 0)) {
		netdev_warn(priv->netdev, "spurious RX interrupt\n");
		return IRQ_NONE;
	}

	if (priv->irq0_stat & INTRL2_0_RDMA_MBDONE) {
		priv->dim.event_ctr++;
		if (likely(napi_schedule_prep(&priv->napi))) {
			/* disable RX interrupts */
			intrl2_0_mask_set(priv, INTRL2_0_RDMA_MBDONE);
			__napi_schedule_irqoff(&priv->napi);
		}
	}

	/* TX ring is full, perform a full reclaim since we do not know
	 * which one would trigger this interrupt
	 */
	if (priv->irq0_stat & INTRL2_0_TX_RING_FULL)
		bcm_sysport_tx_reclaim_all(priv);

	if (!priv->is_lite)
		goto out;

	for (ring = 0; ring < dev->num_tx_queues; ring++) {
		ring_bit = BIT(ring + INTRL2_0_TDMA_MBDONE_SHIFT);
		if (!(priv->irq0_stat & ring_bit))
			continue;

		txr = &priv->tx_rings[ring];

		if (likely(napi_schedule_prep(&txr->napi))) {
			intrl2_0_mask_set(priv, ring_bit);
			__napi_schedule(&txr->napi);
		}
	}
out:
	return IRQ_HANDLED;
}

/* TX interrupt service routine */
static irqreturn_t bcm_sysport_tx_isr(int irq, void *dev_id)
{
	struct net_device *dev = dev_id;
	struct bcm_sysport_priv *priv = netdev_priv(dev);
	struct bcm_sysport_tx_ring *txr;
	unsigned int ring;

	priv->irq1_stat = intrl2_1_readl(priv, INTRL2_CPU_STATUS) &
				~intrl2_1_readl(priv, INTRL2_CPU_MASK_STATUS);
	intrl2_1_writel(priv, 0xffffffff, INTRL2_CPU_CLEAR);

	if (unlikely(priv->irq1_stat == 0)) {
		netdev_warn(priv->netdev, "spurious TX interrupt\n");
		return IRQ_NONE;
	}

	for (ring = 0; ring < dev->num_tx_queues; ring++) {
		if (!(priv->irq1_stat & BIT(ring)))
			continue;

		txr = &priv->tx_rings[ring];

		if (likely(napi_schedule_prep(&txr->napi))) {
			intrl2_1_mask_set(priv, BIT(ring));
			__napi_schedule_irqoff(&txr->napi);
		}
	}

	return IRQ_HANDLED;
}

static irqreturn_t bcm_sysport_wol_isr(int irq, void *dev_id)
{
	struct bcm_sysport_priv *priv = dev_id;

	pm_wakeup_event(&priv->pdev->dev, 0);

	return IRQ_HANDLED;
}

#ifdef CONFIG_NET_POLL_CONTROLLER
static void bcm_sysport_poll_controller(struct net_device *dev)
{
	struct bcm_sysport_priv *priv = netdev_priv(dev);

	disable_irq(priv->irq0);
	bcm_sysport_rx_isr(priv->irq0, priv);
	enable_irq(priv->irq0);

	if (!priv->is_lite) {
		disable_irq(priv->irq1);
		bcm_sysport_tx_isr(priv->irq1, priv);
		enable_irq(priv->irq1);
	}
}
#endif

static struct sk_buff *bcm_sysport_insert_tsb(struct sk_buff *skb,
					      struct net_device *dev)
{
	struct bcm_sysport_priv *priv = netdev_priv(dev);
	struct sk_buff *nskb;
	struct bcm_tsb *tsb;
	u32 csum_info;
	u8 ip_proto;
	u16 csum_start;
	__be16 ip_ver;

	/* Re-allocate SKB if needed */
	if (unlikely(skb_headroom(skb) < sizeof(*tsb))) {
		nskb = skb_realloc_headroom(skb, sizeof(*tsb));
		if (!nskb) {
			dev_kfree_skb_any(skb);
			priv->mib.tx_realloc_tsb_failed++;
			dev->stats.tx_errors++;
			dev->stats.tx_dropped++;
			return NULL;
		}
		dev_consume_skb_any(skb);
		skb = nskb;
		priv->mib.tx_realloc_tsb++;
	}

	tsb = skb_push(skb, sizeof(*tsb));
	/* Zero-out TSB by default */
	memset(tsb, 0, sizeof(*tsb));

	if (skb->ip_summed == CHECKSUM_PARTIAL) {
		ip_ver = skb->protocol;
		switch (ip_ver) {
		case htons(ETH_P_IP):
			ip_proto = ip_hdr(skb)->protocol;
			break;
		case htons(ETH_P_IPV6):
			ip_proto = ipv6_hdr(skb)->nexthdr;
			break;
		default:
			return skb;
		}

		/* Get the checksum offset and the L4 (transport) offset */
		csum_start = skb_checksum_start_offset(skb) - sizeof(*tsb);
		csum_info = (csum_start + skb->csum_offset) & L4_CSUM_PTR_MASK;
		csum_info |= (csum_start << L4_PTR_SHIFT);

		if (ip_proto == IPPROTO_TCP || ip_proto == IPPROTO_UDP) {
			csum_info |= L4_LENGTH_VALID;
			if (ip_proto == IPPROTO_UDP &&
			    ip_ver == htons(ETH_P_IP))
				csum_info |= L4_UDP;
		} else {
			csum_info = 0;
		}

		tsb->l4_ptr_dest_map = csum_info;
	}

	return skb;
}

static netdev_tx_t bcm_sysport_xmit(struct sk_buff *skb,
				    struct net_device *dev)
{
	struct bcm_sysport_priv *priv = netdev_priv(dev);
	struct device *kdev = &priv->pdev->dev;
	struct bcm_sysport_tx_ring *ring;
	struct bcm_sysport_cb *cb;
	struct netdev_queue *txq;
	u32 len_status, addr_lo;
	unsigned int skb_len;
	unsigned long flags;
	dma_addr_t mapping;
	u16 queue;
	int ret;

	queue = skb_get_queue_mapping(skb);
	txq = netdev_get_tx_queue(dev, queue);
	ring = &priv->tx_rings[queue];

	/* lock against tx reclaim in BH context and TX ring full interrupt */
	spin_lock_irqsave(&ring->lock, flags);
	if (unlikely(ring->desc_count == 0)) {
		netif_tx_stop_queue(txq);
		netdev_err(dev, "queue %d awake and ring full!\n", queue);
		ret = NETDEV_TX_BUSY;
		goto out;
	}

	/* Insert TSB and checksum infos */
	if (priv->tsb_en) {
		skb = bcm_sysport_insert_tsb(skb, dev);
		if (!skb) {
			ret = NETDEV_TX_OK;
			goto out;
		}
	}

	skb_len = skb->len;

	mapping = dma_map_single(kdev, skb->data, skb_len, DMA_TO_DEVICE);
	if (dma_mapping_error(kdev, mapping)) {
		priv->mib.tx_dma_failed++;
		netif_err(priv, tx_err, dev, "DMA map failed at %p (len=%d)\n",
			  skb->data, skb_len);
		ret = NETDEV_TX_OK;
		goto out;
	}

	/* Remember the SKB for future freeing */
	cb = &ring->cbs[ring->curr_desc];
	cb->skb = skb;
	dma_unmap_addr_set(cb, dma_addr, mapping);
	dma_unmap_len_set(cb, dma_len, skb_len);

	addr_lo = lower_32_bits(mapping);
	len_status = upper_32_bits(mapping) & DESC_ADDR_HI_MASK;
	len_status |= (skb_len << DESC_LEN_SHIFT);
	len_status |= (DESC_SOP | DESC_EOP | TX_STATUS_APP_CRC) <<
		       DESC_STATUS_SHIFT;
	if (skb->ip_summed == CHECKSUM_PARTIAL)
		len_status |= (DESC_L4_CSUM << DESC_STATUS_SHIFT);

	ring->curr_desc++;
	if (ring->curr_desc == ring->size)
		ring->curr_desc = 0;
	ring->desc_count--;

	/* Ports are latched, so write upper address first */
	tdma_writel(priv, len_status, TDMA_WRITE_PORT_HI(ring->index));
	tdma_writel(priv, addr_lo, TDMA_WRITE_PORT_LO(ring->index));

	/* Check ring space and update SW control flow */
	if (ring->desc_count == 0)
		netif_tx_stop_queue(txq);

	netif_dbg(priv, tx_queued, dev, "ring=%d desc_count=%d, curr_desc=%d\n",
		  ring->index, ring->desc_count, ring->curr_desc);

	ret = NETDEV_TX_OK;
out:
	spin_unlock_irqrestore(&ring->lock, flags);
	return ret;
}

static void bcm_sysport_tx_timeout(struct net_device *dev)
{
	netdev_warn(dev, "transmit timeout!\n");

	netif_trans_update(dev);
	dev->stats.tx_errors++;

	netif_tx_wake_all_queues(dev);
}

/* phylib adjust link callback */
static void bcm_sysport_adj_link(struct net_device *dev)
{
	struct bcm_sysport_priv *priv = netdev_priv(dev);
	struct phy_device *phydev = dev->phydev;
	unsigned int changed = 0;
	u32 cmd_bits = 0, reg;

	if (priv->old_link != phydev->link) {
		changed = 1;
		priv->old_link = phydev->link;
	}

	if (priv->old_duplex != phydev->duplex) {
		changed = 1;
		priv->old_duplex = phydev->duplex;
	}

	if (priv->is_lite)
		goto out;

	switch (phydev->speed) {
	case SPEED_2500:
		cmd_bits = CMD_SPEED_2500;
		break;
	case SPEED_1000:
		cmd_bits = CMD_SPEED_1000;
		break;
	case SPEED_100:
		cmd_bits = CMD_SPEED_100;
		break;
	case SPEED_10:
		cmd_bits = CMD_SPEED_10;
		break;
	default:
		break;
	}
	cmd_bits <<= CMD_SPEED_SHIFT;

	if (phydev->duplex == DUPLEX_HALF)
		cmd_bits |= CMD_HD_EN;

	if (priv->old_pause != phydev->pause) {
		changed = 1;
		priv->old_pause = phydev->pause;
	}

	if (!phydev->pause)
		cmd_bits |= CMD_RX_PAUSE_IGNORE | CMD_TX_PAUSE_IGNORE;

	if (!changed)
		return;

	if (phydev->link) {
		reg = umac_readl(priv, UMAC_CMD);
		reg &= ~((CMD_SPEED_MASK << CMD_SPEED_SHIFT) |
			CMD_HD_EN | CMD_RX_PAUSE_IGNORE |
			CMD_TX_PAUSE_IGNORE);
		reg |= cmd_bits;
		umac_writel(priv, reg, UMAC_CMD);
	}
out:
	if (changed)
		phy_print_status(phydev);
}

static void bcm_sysport_init_dim(struct bcm_sysport_priv *priv,
				 void (*cb)(struct work_struct *work))
{
	struct bcm_sysport_net_dim *dim = &priv->dim;

	INIT_WORK(&dim->dim.work, cb);
	dim->dim.mode = NET_DIM_CQ_PERIOD_MODE_START_FROM_EQE;
	dim->event_ctr = 0;
	dim->packets = 0;
	dim->bytes = 0;
}

static void bcm_sysport_init_rx_coalesce(struct bcm_sysport_priv *priv)
{
	struct bcm_sysport_net_dim *dim = &priv->dim;
	struct net_dim_cq_moder moder;
	u32 usecs, pkts;

	usecs = priv->rx_coalesce_usecs;
	pkts = priv->rx_max_coalesced_frames;

	/* If DIM was enabled, re-apply default parameters */
	if (dim->use_dim) {
		moder = net_dim_get_def_rx_moderation(dim->dim.mode);
		usecs = moder.usec;
		pkts = moder.pkts;
	}

	bcm_sysport_set_rx_coalesce(priv, usecs, pkts);
}

static int bcm_sysport_init_tx_ring(struct bcm_sysport_priv *priv,
				    unsigned int index)
{
	struct bcm_sysport_tx_ring *ring = &priv->tx_rings[index];
	size_t size;
	u32 reg;

	/* Simple descriptors partitioning for now */
	size = 256;

<<<<<<< HEAD
	/* We just need one DMA descriptor which is DMA-able, since writing to
	 * the port will allocate a new descriptor in its internal linked-list
	 */
	p = dma_alloc_coherent(kdev, sizeof(struct dma_desc), &ring->desc_dma,
			       GFP_KERNEL);
	if (!p) {
		netif_err(priv, hw, priv->netdev, "DMA alloc failed\n");
		return -ENOMEM;
	}

=======
>>>>>>> 0ecfebd2
	ring->cbs = kcalloc(size, sizeof(struct bcm_sysport_cb), GFP_KERNEL);
	if (!ring->cbs) {
		netif_err(priv, hw, priv->netdev, "CB allocation failed\n");
		return -ENOMEM;
	}

	/* Initialize SW view of the ring */
	spin_lock_init(&ring->lock);
	ring->priv = priv;
	netif_tx_napi_add(priv->netdev, &ring->napi, bcm_sysport_tx_poll, 64);
	ring->index = index;
	ring->size = size;
	ring->clean_index = 0;
	ring->alloc_size = ring->size;
	ring->desc_count = ring->size;
	ring->curr_desc = 0;

	/* Initialize HW ring */
	tdma_writel(priv, RING_EN, TDMA_DESC_RING_HEAD_TAIL_PTR(index));
	tdma_writel(priv, 0, TDMA_DESC_RING_COUNT(index));
	tdma_writel(priv, 1, TDMA_DESC_RING_INTR_CONTROL(index));
	tdma_writel(priv, 0, TDMA_DESC_RING_PROD_CONS_INDEX(index));

	/* Configure QID and port mapping */
	reg = tdma_readl(priv, TDMA_DESC_RING_MAPPING(index));
	reg &= ~(RING_QID_MASK | RING_PORT_ID_MASK << RING_PORT_ID_SHIFT);
	if (ring->inspect) {
		reg |= ring->switch_queue & RING_QID_MASK;
		reg |= ring->switch_port << RING_PORT_ID_SHIFT;
	} else {
		reg |= RING_IGNORE_STATUS;
	}
	tdma_writel(priv, reg, TDMA_DESC_RING_MAPPING(index));
	tdma_writel(priv, 0, TDMA_DESC_RING_PCP_DEI_VID(index));

	/* Enable ACB algorithm 2 */
	reg = tdma_readl(priv, TDMA_CONTROL);
	reg |= tdma_control_bit(priv, ACB_ALGO);
	tdma_writel(priv, reg, TDMA_CONTROL);

	/* Do not use tdma_control_bit() here because TSB_SWAP1 collides
	 * with the original definition of ACB_ALGO
	 */
	reg = tdma_readl(priv, TDMA_CONTROL);
	if (priv->is_lite)
		reg &= ~BIT(TSB_SWAP1);
	/* Set a correct TSB format based on host endian */
	if (!IS_ENABLED(CONFIG_CPU_BIG_ENDIAN))
		reg |= tdma_control_bit(priv, TSB_SWAP0);
	else
		reg &= ~tdma_control_bit(priv, TSB_SWAP0);
	tdma_writel(priv, reg, TDMA_CONTROL);

	/* Program the number of descriptors as MAX_THRESHOLD and half of
	 * its size for the hysteresis trigger
	 */
	tdma_writel(priv, ring->size |
			1 << RING_HYST_THRESH_SHIFT,
			TDMA_DESC_RING_MAX_HYST(index));

	/* Enable the ring queue in the arbiter */
	reg = tdma_readl(priv, TDMA_TIER1_ARB_0_QUEUE_EN);
	reg |= (1 << index);
	tdma_writel(priv, reg, TDMA_TIER1_ARB_0_QUEUE_EN);

	napi_enable(&ring->napi);

	netif_dbg(priv, hw, priv->netdev,
		  "TDMA cfg, size=%d, switch q=%d,port=%d\n",
		  ring->size, ring->switch_queue,
		  ring->switch_port);

	return 0;
}

static void bcm_sysport_fini_tx_ring(struct bcm_sysport_priv *priv,
				     unsigned int index)
{
	struct bcm_sysport_tx_ring *ring = &priv->tx_rings[index];
	u32 reg;

	/* Caller should stop the TDMA engine */
	reg = tdma_readl(priv, TDMA_STATUS);
	if (!(reg & TDMA_DISABLED))
		netdev_warn(priv->netdev, "TDMA not stopped!\n");

	/* ring->cbs is the last part in bcm_sysport_init_tx_ring which could
	 * fail, so by checking this pointer we know whether the TX ring was
	 * fully initialized or not.
	 */
	if (!ring->cbs)
		return;

	napi_disable(&ring->napi);
	netif_napi_del(&ring->napi);

	bcm_sysport_tx_clean(priv, ring);

	kfree(ring->cbs);
	ring->cbs = NULL;
	ring->size = 0;
	ring->alloc_size = 0;

	netif_dbg(priv, hw, priv->netdev, "TDMA fini done\n");
}

/* RDMA helper */
static inline int rdma_enable_set(struct bcm_sysport_priv *priv,
				  unsigned int enable)
{
	unsigned int timeout = 1000;
	u32 reg;

	reg = rdma_readl(priv, RDMA_CONTROL);
	if (enable)
		reg |= RDMA_EN;
	else
		reg &= ~RDMA_EN;
	rdma_writel(priv, reg, RDMA_CONTROL);

	/* Poll for RMDA disabling completion */
	do {
		reg = rdma_readl(priv, RDMA_STATUS);
		if (!!(reg & RDMA_DISABLED) == !enable)
			return 0;
		usleep_range(1000, 2000);
	} while (timeout-- > 0);

	netdev_err(priv->netdev, "timeout waiting for RDMA to finish\n");

	return -ETIMEDOUT;
}

/* TDMA helper */
static inline int tdma_enable_set(struct bcm_sysport_priv *priv,
				  unsigned int enable)
{
	unsigned int timeout = 1000;
	u32 reg;

	reg = tdma_readl(priv, TDMA_CONTROL);
	if (enable)
		reg |= tdma_control_bit(priv, TDMA_EN);
	else
		reg &= ~tdma_control_bit(priv, TDMA_EN);
	tdma_writel(priv, reg, TDMA_CONTROL);

	/* Poll for TMDA disabling completion */
	do {
		reg = tdma_readl(priv, TDMA_STATUS);
		if (!!(reg & TDMA_DISABLED) == !enable)
			return 0;

		usleep_range(1000, 2000);
	} while (timeout-- > 0);

	netdev_err(priv->netdev, "timeout waiting for TDMA to finish\n");

	return -ETIMEDOUT;
}

static int bcm_sysport_init_rx_ring(struct bcm_sysport_priv *priv)
{
	struct bcm_sysport_cb *cb;
	u32 reg;
	int ret;
	int i;

	/* Initialize SW view of the RX ring */
	priv->num_rx_bds = priv->num_rx_desc_words / WORDS_PER_DESC;
	priv->rx_bds = priv->base + SYS_PORT_RDMA_OFFSET;
	priv->rx_c_index = 0;
	priv->rx_read_ptr = 0;
	priv->rx_cbs = kcalloc(priv->num_rx_bds, sizeof(struct bcm_sysport_cb),
				GFP_KERNEL);
	if (!priv->rx_cbs) {
		netif_err(priv, hw, priv->netdev, "CB allocation failed\n");
		return -ENOMEM;
	}

	for (i = 0; i < priv->num_rx_bds; i++) {
		cb = priv->rx_cbs + i;
		cb->bd_addr = priv->rx_bds + i * DESC_SIZE;
	}

	ret = bcm_sysport_alloc_rx_bufs(priv);
	if (ret) {
		netif_err(priv, hw, priv->netdev, "SKB allocation failed\n");
		return ret;
	}

	/* Initialize HW, ensure RDMA is disabled */
	reg = rdma_readl(priv, RDMA_STATUS);
	if (!(reg & RDMA_DISABLED))
		rdma_enable_set(priv, 0);

	rdma_writel(priv, 0, RDMA_WRITE_PTR_LO);
	rdma_writel(priv, 0, RDMA_WRITE_PTR_HI);
	rdma_writel(priv, 0, RDMA_PROD_INDEX);
	rdma_writel(priv, 0, RDMA_CONS_INDEX);
	rdma_writel(priv, priv->num_rx_bds << RDMA_RING_SIZE_SHIFT |
			  RX_BUF_LENGTH, RDMA_RING_BUF_SIZE);
	/* Operate the queue in ring mode */
	rdma_writel(priv, 0, RDMA_START_ADDR_HI);
	rdma_writel(priv, 0, RDMA_START_ADDR_LO);
	rdma_writel(priv, 0, RDMA_END_ADDR_HI);
	rdma_writel(priv, priv->num_rx_desc_words - 1, RDMA_END_ADDR_LO);

	netif_dbg(priv, hw, priv->netdev,
		  "RDMA cfg, num_rx_bds=%d, rx_bds=%p\n",
		  priv->num_rx_bds, priv->rx_bds);

	return 0;
}

static void bcm_sysport_fini_rx_ring(struct bcm_sysport_priv *priv)
{
	struct bcm_sysport_cb *cb;
	unsigned int i;
	u32 reg;

	/* Caller should ensure RDMA is disabled */
	reg = rdma_readl(priv, RDMA_STATUS);
	if (!(reg & RDMA_DISABLED))
		netdev_warn(priv->netdev, "RDMA not stopped!\n");

	for (i = 0; i < priv->num_rx_bds; i++) {
		cb = &priv->rx_cbs[i];
		if (dma_unmap_addr(cb, dma_addr))
			dma_unmap_single(&priv->pdev->dev,
					 dma_unmap_addr(cb, dma_addr),
					 RX_BUF_LENGTH, DMA_FROM_DEVICE);
		bcm_sysport_free_cb(cb);
	}

	kfree(priv->rx_cbs);
	priv->rx_cbs = NULL;

	netif_dbg(priv, hw, priv->netdev, "RDMA fini done\n");
}

static void bcm_sysport_set_rx_mode(struct net_device *dev)
{
	struct bcm_sysport_priv *priv = netdev_priv(dev);
	u32 reg;

	if (priv->is_lite)
		return;

	reg = umac_readl(priv, UMAC_CMD);
	if (dev->flags & IFF_PROMISC)
		reg |= CMD_PROMISC;
	else
		reg &= ~CMD_PROMISC;
	umac_writel(priv, reg, UMAC_CMD);

	/* No support for ALLMULTI */
	if (dev->flags & IFF_ALLMULTI)
		return;
}

static inline void umac_enable_set(struct bcm_sysport_priv *priv,
				   u32 mask, unsigned int enable)
{
	u32 reg;

	if (!priv->is_lite) {
		reg = umac_readl(priv, UMAC_CMD);
		if (enable)
			reg |= mask;
		else
			reg &= ~mask;
		umac_writel(priv, reg, UMAC_CMD);
	} else {
		reg = gib_readl(priv, GIB_CONTROL);
		if (enable)
			reg |= mask;
		else
			reg &= ~mask;
		gib_writel(priv, reg, GIB_CONTROL);
	}

	/* UniMAC stops on a packet boundary, wait for a full-sized packet
	 * to be processed (1 msec).
	 */
	if (enable == 0)
		usleep_range(1000, 2000);
}

static inline void umac_reset(struct bcm_sysport_priv *priv)
{
	u32 reg;

	if (priv->is_lite)
		return;

	reg = umac_readl(priv, UMAC_CMD);
	reg |= CMD_SW_RESET;
	umac_writel(priv, reg, UMAC_CMD);
	udelay(10);
	reg = umac_readl(priv, UMAC_CMD);
	reg &= ~CMD_SW_RESET;
	umac_writel(priv, reg, UMAC_CMD);
}

static void umac_set_hw_addr(struct bcm_sysport_priv *priv,
			     unsigned char *addr)
{
	u32 mac0 = (addr[0] << 24) | (addr[1] << 16) | (addr[2] << 8) |
		    addr[3];
	u32 mac1 = (addr[4] << 8) | addr[5];

	if (!priv->is_lite) {
		umac_writel(priv, mac0, UMAC_MAC0);
		umac_writel(priv, mac1, UMAC_MAC1);
	} else {
		gib_writel(priv, mac0, GIB_MAC0);
		gib_writel(priv, mac1, GIB_MAC1);
	}
}

static void topctrl_flush(struct bcm_sysport_priv *priv)
{
	topctrl_writel(priv, RX_FLUSH, RX_FLUSH_CNTL);
	topctrl_writel(priv, TX_FLUSH, TX_FLUSH_CNTL);
	mdelay(1);
	topctrl_writel(priv, 0, RX_FLUSH_CNTL);
	topctrl_writel(priv, 0, TX_FLUSH_CNTL);
}

static int bcm_sysport_change_mac(struct net_device *dev, void *p)
{
	struct bcm_sysport_priv *priv = netdev_priv(dev);
	struct sockaddr *addr = p;

	if (!is_valid_ether_addr(addr->sa_data))
		return -EINVAL;

	memcpy(dev->dev_addr, addr->sa_data, dev->addr_len);

	/* interface is disabled, changes to MAC will be reflected on next
	 * open call
	 */
	if (!netif_running(dev))
		return 0;

	umac_set_hw_addr(priv, dev->dev_addr);

	return 0;
}

static void bcm_sysport_get_stats64(struct net_device *dev,
				    struct rtnl_link_stats64 *stats)
{
	struct bcm_sysport_priv *priv = netdev_priv(dev);
	struct bcm_sysport_stats64 *stats64 = &priv->stats64;
	unsigned int start;

	netdev_stats_to_stats64(stats, &dev->stats);

	bcm_sysport_update_tx_stats(priv, &stats->tx_bytes,
				    &stats->tx_packets);

	do {
		start = u64_stats_fetch_begin_irq(&priv->syncp);
		stats->rx_packets = stats64->rx_packets;
		stats->rx_bytes = stats64->rx_bytes;
	} while (u64_stats_fetch_retry_irq(&priv->syncp, start));
}

static void bcm_sysport_netif_start(struct net_device *dev)
{
	struct bcm_sysport_priv *priv = netdev_priv(dev);

	/* Enable NAPI */
	bcm_sysport_init_dim(priv, bcm_sysport_dim_work);
	bcm_sysport_init_rx_coalesce(priv);
	napi_enable(&priv->napi);

	/* Enable RX interrupt and TX ring full interrupt */
	intrl2_0_mask_clear(priv, INTRL2_0_RDMA_MBDONE | INTRL2_0_TX_RING_FULL);

	phy_start(dev->phydev);

	/* Enable TX interrupts for the TXQs */
	if (!priv->is_lite)
		intrl2_1_mask_clear(priv, 0xffffffff);
	else
		intrl2_0_mask_clear(priv, INTRL2_0_TDMA_MBDONE_MASK);
}

static void rbuf_init(struct bcm_sysport_priv *priv)
{
	u32 reg;

	reg = rbuf_readl(priv, RBUF_CONTROL);
	reg |= RBUF_4B_ALGN | RBUF_RSB_EN;
	/* Set a correct RSB format on SYSTEMPORT Lite */
	if (priv->is_lite)
		reg &= ~RBUF_RSB_SWAP1;

	/* Set a correct RSB format based on host endian */
	if (!IS_ENABLED(CONFIG_CPU_BIG_ENDIAN))
		reg |= RBUF_RSB_SWAP0;
	else
		reg &= ~RBUF_RSB_SWAP0;
	rbuf_writel(priv, reg, RBUF_CONTROL);
}

static inline void bcm_sysport_mask_all_intrs(struct bcm_sysport_priv *priv)
{
	intrl2_0_mask_set(priv, 0xffffffff);
	intrl2_0_writel(priv, 0xffffffff, INTRL2_CPU_CLEAR);
	if (!priv->is_lite) {
		intrl2_1_mask_set(priv, 0xffffffff);
		intrl2_1_writel(priv, 0xffffffff, INTRL2_CPU_CLEAR);
	}
}

static inline void gib_set_pad_extension(struct bcm_sysport_priv *priv)
{
	u32 reg;

	reg = gib_readl(priv, GIB_CONTROL);
	/* Include Broadcom tag in pad extension and fix up IPG_LENGTH */
	if (netdev_uses_dsa(priv->netdev)) {
		reg &= ~(GIB_PAD_EXTENSION_MASK << GIB_PAD_EXTENSION_SHIFT);
		reg |= ENET_BRCM_TAG_LEN << GIB_PAD_EXTENSION_SHIFT;
	}
	reg &= ~(GIB_IPG_LEN_MASK << GIB_IPG_LEN_SHIFT);
	reg |= 12 << GIB_IPG_LEN_SHIFT;
	gib_writel(priv, reg, GIB_CONTROL);
}

static int bcm_sysport_open(struct net_device *dev)
{
	struct bcm_sysport_priv *priv = netdev_priv(dev);
	struct phy_device *phydev;
	unsigned int i;
	int ret;

	/* Reset UniMAC */
	umac_reset(priv);

	/* Flush TX and RX FIFOs at TOPCTRL level */
	topctrl_flush(priv);

	/* Disable the UniMAC RX/TX */
	umac_enable_set(priv, CMD_RX_EN | CMD_TX_EN, 0);

	/* Enable RBUF 2bytes alignment and Receive Status Block */
	rbuf_init(priv);

	/* Set maximum frame length */
	if (!priv->is_lite)
		umac_writel(priv, UMAC_MAX_MTU_SIZE, UMAC_MAX_FRAME_LEN);
	else
		gib_set_pad_extension(priv);

	/* Apply features again in case we changed them while interface was
	 * down
	 */
	bcm_sysport_set_features(dev, dev->features);

	/* Set MAC address */
	umac_set_hw_addr(priv, dev->dev_addr);

	phydev = of_phy_connect(dev, priv->phy_dn, bcm_sysport_adj_link,
				0, priv->phy_interface);
	if (!phydev) {
		netdev_err(dev, "could not attach to PHY\n");
		return -ENODEV;
	}

	/* Reset house keeping link status */
	priv->old_duplex = -1;
	priv->old_link = -1;
	priv->old_pause = -1;

	/* mask all interrupts and request them */
	bcm_sysport_mask_all_intrs(priv);

	ret = request_irq(priv->irq0, bcm_sysport_rx_isr, 0, dev->name, dev);
	if (ret) {
		netdev_err(dev, "failed to request RX interrupt\n");
		goto out_phy_disconnect;
	}

	if (!priv->is_lite) {
		ret = request_irq(priv->irq1, bcm_sysport_tx_isr, 0,
				  dev->name, dev);
		if (ret) {
			netdev_err(dev, "failed to request TX interrupt\n");
			goto out_free_irq0;
		}
	}

	/* Initialize both hardware and software ring */
	for (i = 0; i < dev->num_tx_queues; i++) {
		ret = bcm_sysport_init_tx_ring(priv, i);
		if (ret) {
			netdev_err(dev, "failed to initialize TX ring %d\n",
				   i);
			goto out_free_tx_ring;
		}
	}

	/* Initialize linked-list */
	tdma_writel(priv, TDMA_LL_RAM_INIT_BUSY, TDMA_STATUS);

	/* Initialize RX ring */
	ret = bcm_sysport_init_rx_ring(priv);
	if (ret) {
		netdev_err(dev, "failed to initialize RX ring\n");
		goto out_free_rx_ring;
	}

	/* Turn on RDMA */
	ret = rdma_enable_set(priv, 1);
	if (ret)
		goto out_free_rx_ring;

	/* Turn on TDMA */
	ret = tdma_enable_set(priv, 1);
	if (ret)
		goto out_clear_rx_int;

	/* Turn on UniMAC TX/RX */
	umac_enable_set(priv, CMD_RX_EN | CMD_TX_EN, 1);

	bcm_sysport_netif_start(dev);

	netif_tx_start_all_queues(dev);

	return 0;

out_clear_rx_int:
	intrl2_0_mask_set(priv, INTRL2_0_RDMA_MBDONE | INTRL2_0_TX_RING_FULL);
out_free_rx_ring:
	bcm_sysport_fini_rx_ring(priv);
out_free_tx_ring:
	for (i = 0; i < dev->num_tx_queues; i++)
		bcm_sysport_fini_tx_ring(priv, i);
	if (!priv->is_lite)
		free_irq(priv->irq1, dev);
out_free_irq0:
	free_irq(priv->irq0, dev);
out_phy_disconnect:
	phy_disconnect(phydev);
	return ret;
}

static void bcm_sysport_netif_stop(struct net_device *dev)
{
	struct bcm_sysport_priv *priv = netdev_priv(dev);

	/* stop all software from updating hardware */
	netif_tx_disable(dev);
	napi_disable(&priv->napi);
	cancel_work_sync(&priv->dim.dim.work);
	phy_stop(dev->phydev);

	/* mask all interrupts */
	bcm_sysport_mask_all_intrs(priv);
}

static int bcm_sysport_stop(struct net_device *dev)
{
	struct bcm_sysport_priv *priv = netdev_priv(dev);
	unsigned int i;
	int ret;

	bcm_sysport_netif_stop(dev);

	/* Disable UniMAC RX */
	umac_enable_set(priv, CMD_RX_EN, 0);

	ret = tdma_enable_set(priv, 0);
	if (ret) {
		netdev_err(dev, "timeout disabling RDMA\n");
		return ret;
	}

	/* Wait for a maximum packet size to be drained */
	usleep_range(2000, 3000);

	ret = rdma_enable_set(priv, 0);
	if (ret) {
		netdev_err(dev, "timeout disabling TDMA\n");
		return ret;
	}

	/* Disable UniMAC TX */
	umac_enable_set(priv, CMD_TX_EN, 0);

	/* Free RX/TX rings SW structures */
	for (i = 0; i < dev->num_tx_queues; i++)
		bcm_sysport_fini_tx_ring(priv, i);
	bcm_sysport_fini_rx_ring(priv);

	free_irq(priv->irq0, dev);
	if (!priv->is_lite)
		free_irq(priv->irq1, dev);

	/* Disconnect from PHY */
	phy_disconnect(dev->phydev);

	return 0;
}

static int bcm_sysport_rule_find(struct bcm_sysport_priv *priv,
				 u64 location)
{
	unsigned int index;
	u32 reg;

	for_each_set_bit(index, priv->filters, RXCHK_BRCM_TAG_MAX) {
		reg = rxchk_readl(priv, RXCHK_BRCM_TAG(index));
		reg >>= RXCHK_BRCM_TAG_CID_SHIFT;
		reg &= RXCHK_BRCM_TAG_CID_MASK;
		if (reg == location)
			return index;
	}

	return -EINVAL;
}

static int bcm_sysport_rule_get(struct bcm_sysport_priv *priv,
				struct ethtool_rxnfc *nfc)
{
	int index;

	/* This is not a rule that we know about */
	index = bcm_sysport_rule_find(priv, nfc->fs.location);
	if (index < 0)
		return -EOPNOTSUPP;

	nfc->fs.ring_cookie = RX_CLS_FLOW_WAKE;

	return 0;
}

static int bcm_sysport_rule_set(struct bcm_sysport_priv *priv,
				struct ethtool_rxnfc *nfc)
{
	unsigned int index;
	u32 reg;

	/* We cannot match locations greater than what the classification ID
	 * permits (256 entries)
	 */
	if (nfc->fs.location > RXCHK_BRCM_TAG_CID_MASK)
		return -E2BIG;

	/* We cannot support flows that are not destined for a wake-up */
	if (nfc->fs.ring_cookie != RX_CLS_FLOW_WAKE)
		return -EOPNOTSUPP;

	/* All filters are already in use, we cannot match more rules */
	if (bitmap_weight(priv->filters, RXCHK_BRCM_TAG_MAX) ==
	    RXCHK_BRCM_TAG_MAX)
		return -ENOSPC;

	index = find_first_zero_bit(priv->filters, RXCHK_BRCM_TAG_MAX);
	if (index > RXCHK_BRCM_TAG_MAX)
		return -ENOSPC;

	/* Location is the classification ID, and index is the position
	 * within one of our 8 possible filters to be programmed
	 */
	reg = rxchk_readl(priv, RXCHK_BRCM_TAG(index));
	reg &= ~(RXCHK_BRCM_TAG_CID_MASK << RXCHK_BRCM_TAG_CID_SHIFT);
	reg |= nfc->fs.location << RXCHK_BRCM_TAG_CID_SHIFT;
	rxchk_writel(priv, reg, RXCHK_BRCM_TAG(index));
	rxchk_writel(priv, 0xff00ffff, RXCHK_BRCM_TAG_MASK(index));

	priv->filters_loc[index] = nfc->fs.location;
	set_bit(index, priv->filters);

	return 0;
}

static int bcm_sysport_rule_del(struct bcm_sysport_priv *priv,
				u64 location)
{
	int index;

	/* This is not a rule that we know about */
	index = bcm_sysport_rule_find(priv, location);
	if (index < 0)
		return -EOPNOTSUPP;

	/* No need to disable this filter if it was enabled, this will
	 * be taken care of during suspend time by bcm_sysport_suspend_to_wol
	 */
	clear_bit(index, priv->filters);
	priv->filters_loc[index] = 0;

	return 0;
}

static int bcm_sysport_get_rxnfc(struct net_device *dev,
				 struct ethtool_rxnfc *nfc, u32 *rule_locs)
{
	struct bcm_sysport_priv *priv = netdev_priv(dev);
	int ret = -EOPNOTSUPP;

	switch (nfc->cmd) {
	case ETHTOOL_GRXCLSRULE:
		ret = bcm_sysport_rule_get(priv, nfc);
		break;
	default:
		break;
	}

	return ret;
}

static int bcm_sysport_set_rxnfc(struct net_device *dev,
				 struct ethtool_rxnfc *nfc)
{
	struct bcm_sysport_priv *priv = netdev_priv(dev);
	int ret = -EOPNOTSUPP;

	switch (nfc->cmd) {
	case ETHTOOL_SRXCLSRLINS:
		ret = bcm_sysport_rule_set(priv, nfc);
		break;
	case ETHTOOL_SRXCLSRLDEL:
		ret = bcm_sysport_rule_del(priv, nfc->fs.location);
		break;
	default:
		break;
	}

	return ret;
}

static const struct ethtool_ops bcm_sysport_ethtool_ops = {
	.get_drvinfo		= bcm_sysport_get_drvinfo,
	.get_msglevel		= bcm_sysport_get_msglvl,
	.set_msglevel		= bcm_sysport_set_msglvl,
	.get_link		= ethtool_op_get_link,
	.get_strings		= bcm_sysport_get_strings,
	.get_ethtool_stats	= bcm_sysport_get_stats,
	.get_sset_count		= bcm_sysport_get_sset_count,
	.get_wol		= bcm_sysport_get_wol,
	.set_wol		= bcm_sysport_set_wol,
	.get_coalesce		= bcm_sysport_get_coalesce,
	.set_coalesce		= bcm_sysport_set_coalesce,
	.get_link_ksettings     = phy_ethtool_get_link_ksettings,
	.set_link_ksettings     = phy_ethtool_set_link_ksettings,
	.get_rxnfc		= bcm_sysport_get_rxnfc,
	.set_rxnfc		= bcm_sysport_set_rxnfc,
};

static u16 bcm_sysport_select_queue(struct net_device *dev, struct sk_buff *skb,
				    struct net_device *sb_dev)
{
	struct bcm_sysport_priv *priv = netdev_priv(dev);
	u16 queue = skb_get_queue_mapping(skb);
	struct bcm_sysport_tx_ring *tx_ring;
	unsigned int q, port;

	if (!netdev_uses_dsa(dev))
		return netdev_pick_tx(dev, skb, NULL);

	/* DSA tagging layer will have configured the correct queue */
	q = BRCM_TAG_GET_QUEUE(queue);
	port = BRCM_TAG_GET_PORT(queue);
	tx_ring = priv->ring_map[q + port * priv->per_port_num_tx_queues];

	if (unlikely(!tx_ring))
		return netdev_pick_tx(dev, skb, NULL);

	return tx_ring->index;
}

static const struct net_device_ops bcm_sysport_netdev_ops = {
	.ndo_start_xmit		= bcm_sysport_xmit,
	.ndo_tx_timeout		= bcm_sysport_tx_timeout,
	.ndo_open		= bcm_sysport_open,
	.ndo_stop		= bcm_sysport_stop,
	.ndo_set_features	= bcm_sysport_set_features,
	.ndo_set_rx_mode	= bcm_sysport_set_rx_mode,
	.ndo_set_mac_address	= bcm_sysport_change_mac,
#ifdef CONFIG_NET_POLL_CONTROLLER
	.ndo_poll_controller	= bcm_sysport_poll_controller,
#endif
	.ndo_get_stats64	= bcm_sysport_get_stats64,
	.ndo_select_queue	= bcm_sysport_select_queue,
};

static int bcm_sysport_map_queues(struct notifier_block *nb,
				  struct dsa_notifier_register_info *info)
{
	struct bcm_sysport_tx_ring *ring;
	struct bcm_sysport_priv *priv;
	struct net_device *slave_dev;
	unsigned int num_tx_queues;
	unsigned int q, qp, port;
	struct net_device *dev;

	priv = container_of(nb, struct bcm_sysport_priv, dsa_notifier);
	if (priv->netdev != info->master)
		return 0;

	dev = info->master;

	/* We can't be setting up queue inspection for non directly attached
	 * switches
	 */
	if (info->switch_number)
		return 0;

	if (dev->netdev_ops != &bcm_sysport_netdev_ops)
		return 0;

	port = info->port_number;
	slave_dev = info->info.dev;

	/* On SYSTEMPORT Lite we have twice as less queues, so we cannot do a
	 * 1:1 mapping, we can only do a 2:1 mapping. By reducing the number of
	 * per-port (slave_dev) network devices queue, we achieve just that.
	 * This need to happen now before any slave network device is used such
	 * it accurately reflects the number of real TX queues.
	 */
	if (priv->is_lite)
		netif_set_real_num_tx_queues(slave_dev,
					     slave_dev->num_tx_queues / 2);

	num_tx_queues = slave_dev->real_num_tx_queues;

	if (priv->per_port_num_tx_queues &&
	    priv->per_port_num_tx_queues != num_tx_queues)
		netdev_warn(slave_dev, "asymmetric number of per-port queues\n");

	priv->per_port_num_tx_queues = num_tx_queues;

	for (q = 0, qp = 0; q < dev->num_tx_queues && qp < num_tx_queues;
	     q++) {
		ring = &priv->tx_rings[q];

		if (ring->inspect)
			continue;

		/* Just remember the mapping actual programming done
		 * during bcm_sysport_init_tx_ring
		 */
		ring->switch_queue = qp;
		ring->switch_port = port;
		ring->inspect = true;
		priv->ring_map[q + port * num_tx_queues] = ring;
		qp++;
	}

	return 0;
}

static int bcm_sysport_unmap_queues(struct notifier_block *nb,
				    struct dsa_notifier_register_info *info)
{
	struct bcm_sysport_tx_ring *ring;
	struct bcm_sysport_priv *priv;
	struct net_device *slave_dev;
	unsigned int num_tx_queues;
	struct net_device *dev;
	unsigned int q, port;

	priv = container_of(nb, struct bcm_sysport_priv, dsa_notifier);
	if (priv->netdev != info->master)
		return 0;

	dev = info->master;

	if (dev->netdev_ops != &bcm_sysport_netdev_ops)
		return 0;

	port = info->port_number;
	slave_dev = info->info.dev;

	num_tx_queues = slave_dev->real_num_tx_queues;

	for (q = 0; q < dev->num_tx_queues; q++) {
		ring = &priv->tx_rings[q];

		if (ring->switch_port != port)
			continue;

		if (!ring->inspect)
			continue;

		ring->inspect = false;
		priv->ring_map[q + port * num_tx_queues] = NULL;
	}

	return 0;
}

static int bcm_sysport_dsa_notifier(struct notifier_block *nb,
				    unsigned long event, void *ptr)
{
	int ret = NOTIFY_DONE;

	switch (event) {
	case DSA_PORT_REGISTER:
		ret = bcm_sysport_map_queues(nb, ptr);
		break;
	case DSA_PORT_UNREGISTER:
		ret = bcm_sysport_unmap_queues(nb, ptr);
		break;
	}

	return notifier_from_errno(ret);
}

#define REV_FMT	"v%2x.%02x"

static const struct bcm_sysport_hw_params bcm_sysport_params[] = {
	[SYSTEMPORT] = {
		.is_lite = false,
		.num_rx_desc_words = SP_NUM_HW_RX_DESC_WORDS,
	},
	[SYSTEMPORT_LITE] = {
		.is_lite = true,
		.num_rx_desc_words = SP_LT_NUM_HW_RX_DESC_WORDS,
	},
};

static const struct of_device_id bcm_sysport_of_match[] = {
	{ .compatible = "brcm,systemportlite-v1.00",
	  .data = &bcm_sysport_params[SYSTEMPORT_LITE] },
	{ .compatible = "brcm,systemport-v1.00",
	  .data = &bcm_sysport_params[SYSTEMPORT] },
	{ .compatible = "brcm,systemport",
	  .data = &bcm_sysport_params[SYSTEMPORT] },
	{ /* sentinel */ }
};
MODULE_DEVICE_TABLE(of, bcm_sysport_of_match);

static int bcm_sysport_probe(struct platform_device *pdev)
{
	const struct bcm_sysport_hw_params *params;
	const struct of_device_id *of_id = NULL;
	struct bcm_sysport_priv *priv;
	struct device_node *dn;
	struct net_device *dev;
	const void *macaddr;
	struct resource *r;
	u32 txq, rxq;
	int ret;

	dn = pdev->dev.of_node;
	r = platform_get_resource(pdev, IORESOURCE_MEM, 0);
	of_id = of_match_node(bcm_sysport_of_match, dn);
	if (!of_id || !of_id->data)
		return -EINVAL;

	/* Fairly quickly we need to know the type of adapter we have */
	params = of_id->data;

	/* Read the Transmit/Receive Queue properties */
	if (of_property_read_u32(dn, "systemport,num-txq", &txq))
		txq = TDMA_NUM_RINGS;
	if (of_property_read_u32(dn, "systemport,num-rxq", &rxq))
		rxq = 1;

	/* Sanity check the number of transmit queues */
	if (!txq || txq > TDMA_NUM_RINGS)
		return -EINVAL;

	dev = alloc_etherdev_mqs(sizeof(*priv), txq, rxq);
	if (!dev)
		return -ENOMEM;

	/* Initialize private members */
	priv = netdev_priv(dev);

	/* Allocate number of TX rings */
	priv->tx_rings = devm_kcalloc(&pdev->dev, txq,
				      sizeof(struct bcm_sysport_tx_ring),
				      GFP_KERNEL);
	if (!priv->tx_rings)
		return -ENOMEM;

	priv->is_lite = params->is_lite;
	priv->num_rx_desc_words = params->num_rx_desc_words;

	priv->irq0 = platform_get_irq(pdev, 0);
	if (!priv->is_lite) {
		priv->irq1 = platform_get_irq(pdev, 1);
		priv->wol_irq = platform_get_irq(pdev, 2);
	} else {
		priv->wol_irq = platform_get_irq(pdev, 1);
	}
	if (priv->irq0 <= 0 || (priv->irq1 <= 0 && !priv->is_lite)) {
		dev_err(&pdev->dev, "invalid interrupts\n");
		ret = -EINVAL;
		goto err_free_netdev;
	}

	priv->base = devm_ioremap_resource(&pdev->dev, r);
	if (IS_ERR(priv->base)) {
		ret = PTR_ERR(priv->base);
		goto err_free_netdev;
	}

	priv->netdev = dev;
	priv->pdev = pdev;

	priv->phy_interface = of_get_phy_mode(dn);
	/* Default to GMII interface mode */
	if (priv->phy_interface < 0)
		priv->phy_interface = PHY_INTERFACE_MODE_GMII;

	/* In the case of a fixed PHY, the DT node associated
	 * to the PHY is the Ethernet MAC DT node.
	 */
	if (of_phy_is_fixed_link(dn)) {
		ret = of_phy_register_fixed_link(dn);
		if (ret) {
			dev_err(&pdev->dev, "failed to register fixed PHY\n");
			goto err_free_netdev;
		}

		priv->phy_dn = dn;
	}

	/* Initialize netdevice members */
	macaddr = of_get_mac_address(dn);
	if (IS_ERR(macaddr)) {
		dev_warn(&pdev->dev, "using random Ethernet MAC\n");
		eth_hw_addr_random(dev);
	} else {
		ether_addr_copy(dev->dev_addr, macaddr);
	}

	SET_NETDEV_DEV(dev, &pdev->dev);
	dev_set_drvdata(&pdev->dev, dev);
	dev->ethtool_ops = &bcm_sysport_ethtool_ops;
	dev->netdev_ops = &bcm_sysport_netdev_ops;
	netif_napi_add(dev, &priv->napi, bcm_sysport_poll, 64);

	dev->features |= NETIF_F_RXCSUM | NETIF_F_HIGHDMA |
			 NETIF_F_IP_CSUM | NETIF_F_IPV6_CSUM;
	dev->hw_features |= dev->features;
	dev->vlan_features |= dev->features;

	/* Request the WOL interrupt and advertise suspend if available */
	priv->wol_irq_disabled = 1;
	ret = devm_request_irq(&pdev->dev, priv->wol_irq,
			       bcm_sysport_wol_isr, 0, dev->name, priv);
	if (!ret)
		device_set_wakeup_capable(&pdev->dev, 1);

	/* Set the needed headroom once and for all */
	BUILD_BUG_ON(sizeof(struct bcm_tsb) != 8);
	dev->needed_headroom += sizeof(struct bcm_tsb);

	/* libphy will adjust the link state accordingly */
	netif_carrier_off(dev);

	priv->rx_max_coalesced_frames = 1;
	u64_stats_init(&priv->syncp);

	priv->dsa_notifier.notifier_call = bcm_sysport_dsa_notifier;

	ret = register_dsa_notifier(&priv->dsa_notifier);
	if (ret) {
		dev_err(&pdev->dev, "failed to register DSA notifier\n");
		goto err_deregister_fixed_link;
	}

	ret = register_netdev(dev);
	if (ret) {
		dev_err(&pdev->dev, "failed to register net_device\n");
		goto err_deregister_notifier;
	}

	priv->rev = topctrl_readl(priv, REV_CNTL) & REV_MASK;
	dev_info(&pdev->dev,
		 "Broadcom SYSTEMPORT%s " REV_FMT
		 " (irqs: %d, %d, TXQs: %d, RXQs: %d)\n",
		 priv->is_lite ? " Lite" : "",
		 (priv->rev >> 8) & 0xff, priv->rev & 0xff,
		 priv->irq0, priv->irq1, txq, rxq);

	return 0;

err_deregister_notifier:
	unregister_dsa_notifier(&priv->dsa_notifier);
err_deregister_fixed_link:
	if (of_phy_is_fixed_link(dn))
		of_phy_deregister_fixed_link(dn);
err_free_netdev:
	free_netdev(dev);
	return ret;
}

static int bcm_sysport_remove(struct platform_device *pdev)
{
	struct net_device *dev = dev_get_drvdata(&pdev->dev);
	struct bcm_sysport_priv *priv = netdev_priv(dev);
	struct device_node *dn = pdev->dev.of_node;

	/* Not much to do, ndo_close has been called
	 * and we use managed allocations
	 */
	unregister_dsa_notifier(&priv->dsa_notifier);
	unregister_netdev(dev);
	if (of_phy_is_fixed_link(dn))
		of_phy_deregister_fixed_link(dn);
	free_netdev(dev);
	dev_set_drvdata(&pdev->dev, NULL);

	return 0;
}

static int bcm_sysport_suspend_to_wol(struct bcm_sysport_priv *priv)
{
	struct net_device *ndev = priv->netdev;
	unsigned int timeout = 1000;
	unsigned int index, i = 0;
	u32 reg;

	reg = umac_readl(priv, UMAC_MPD_CTRL);
	if (priv->wolopts & (WAKE_MAGIC | WAKE_MAGICSECURE))
		reg |= MPD_EN;
	reg &= ~PSW_EN;
	if (priv->wolopts & WAKE_MAGICSECURE) {
		/* Program the SecureOn password */
		umac_writel(priv, get_unaligned_be16(&priv->sopass[0]),
			    UMAC_PSW_MS);
		umac_writel(priv, get_unaligned_be32(&priv->sopass[2]),
			    UMAC_PSW_LS);
		reg |= PSW_EN;
	}
	umac_writel(priv, reg, UMAC_MPD_CTRL);

	if (priv->wolopts & WAKE_FILTER) {
		/* Turn on ACPI matching to steal packets from RBUF */
		reg = rbuf_readl(priv, RBUF_CONTROL);
		if (priv->is_lite)
			reg |= RBUF_ACPI_EN_LITE;
		else
			reg |= RBUF_ACPI_EN;
		rbuf_writel(priv, reg, RBUF_CONTROL);

		/* Enable RXCHK, active filters and Broadcom tag matching */
		reg = rxchk_readl(priv, RXCHK_CONTROL);
		reg &= ~(RXCHK_BRCM_TAG_MATCH_MASK <<
			 RXCHK_BRCM_TAG_MATCH_SHIFT);
		for_each_set_bit(index, priv->filters, RXCHK_BRCM_TAG_MAX) {
			reg |= BIT(RXCHK_BRCM_TAG_MATCH_SHIFT + i);
			i++;
		}
		reg |= RXCHK_EN | RXCHK_BRCM_TAG_EN;
		rxchk_writel(priv, reg, RXCHK_CONTROL);
	}

	/* Make sure RBUF entered WoL mode as result */
	do {
		reg = rbuf_readl(priv, RBUF_STATUS);
		if (reg & RBUF_WOL_MODE)
			break;

		udelay(10);
	} while (timeout-- > 0);

	/* Do not leave the UniMAC RBUF matching only MPD packets */
	if (!timeout) {
		mpd_enable_set(priv, false);
		netif_err(priv, wol, ndev, "failed to enter WOL mode\n");
		return -ETIMEDOUT;
	}

	/* UniMAC receive needs to be turned on */
	umac_enable_set(priv, CMD_RX_EN, 1);

	netif_dbg(priv, wol, ndev, "entered WOL mode\n");

	return 0;
}

static int __maybe_unused bcm_sysport_suspend(struct device *d)
{
	struct net_device *dev = dev_get_drvdata(d);
	struct bcm_sysport_priv *priv = netdev_priv(dev);
	unsigned int i;
	int ret = 0;
	u32 reg;

	if (!netif_running(dev))
		return 0;

	netif_device_detach(dev);

	bcm_sysport_netif_stop(dev);

	phy_suspend(dev->phydev);

	/* Disable UniMAC RX */
	umac_enable_set(priv, CMD_RX_EN, 0);

	ret = rdma_enable_set(priv, 0);
	if (ret) {
		netdev_err(dev, "RDMA timeout!\n");
		return ret;
	}

	/* Disable RXCHK if enabled */
	if (priv->rx_chk_en) {
		reg = rxchk_readl(priv, RXCHK_CONTROL);
		reg &= ~RXCHK_EN;
		rxchk_writel(priv, reg, RXCHK_CONTROL);
	}

	/* Flush RX pipe */
	if (!priv->wolopts)
		topctrl_writel(priv, RX_FLUSH, RX_FLUSH_CNTL);

	ret = tdma_enable_set(priv, 0);
	if (ret) {
		netdev_err(dev, "TDMA timeout!\n");
		return ret;
	}

	/* Wait for a packet boundary */
	usleep_range(2000, 3000);

	umac_enable_set(priv, CMD_TX_EN, 0);

	topctrl_writel(priv, TX_FLUSH, TX_FLUSH_CNTL);

	/* Free RX/TX rings SW structures */
	for (i = 0; i < dev->num_tx_queues; i++)
		bcm_sysport_fini_tx_ring(priv, i);
	bcm_sysport_fini_rx_ring(priv);

	/* Get prepared for Wake-on-LAN */
	if (device_may_wakeup(d) && priv->wolopts)
		ret = bcm_sysport_suspend_to_wol(priv);

	return ret;
}

static int __maybe_unused bcm_sysport_resume(struct device *d)
{
	struct net_device *dev = dev_get_drvdata(d);
	struct bcm_sysport_priv *priv = netdev_priv(dev);
	unsigned int i;
	int ret;

	if (!netif_running(dev))
		return 0;

	umac_reset(priv);

	/* We may have been suspended and never received a WOL event that
	 * would turn off MPD detection, take care of that now
	 */
	bcm_sysport_resume_from_wol(priv);

	/* Initialize both hardware and software ring */
	for (i = 0; i < dev->num_tx_queues; i++) {
		ret = bcm_sysport_init_tx_ring(priv, i);
		if (ret) {
			netdev_err(dev, "failed to initialize TX ring %d\n",
				   i);
			goto out_free_tx_rings;
		}
	}

	/* Initialize linked-list */
	tdma_writel(priv, TDMA_LL_RAM_INIT_BUSY, TDMA_STATUS);

	/* Initialize RX ring */
	ret = bcm_sysport_init_rx_ring(priv);
	if (ret) {
		netdev_err(dev, "failed to initialize RX ring\n");
		goto out_free_rx_ring;
	}

	/* RX pipe enable */
	topctrl_writel(priv, 0, RX_FLUSH_CNTL);

	ret = rdma_enable_set(priv, 1);
	if (ret) {
		netdev_err(dev, "failed to enable RDMA\n");
		goto out_free_rx_ring;
	}

	/* Restore enabled features */
	bcm_sysport_set_features(dev, dev->features);

	rbuf_init(priv);

	/* Set maximum frame length */
	if (!priv->is_lite)
		umac_writel(priv, UMAC_MAX_MTU_SIZE, UMAC_MAX_FRAME_LEN);
	else
		gib_set_pad_extension(priv);

	/* Set MAC address */
	umac_set_hw_addr(priv, dev->dev_addr);

	umac_enable_set(priv, CMD_RX_EN, 1);

	/* TX pipe enable */
	topctrl_writel(priv, 0, TX_FLUSH_CNTL);

	umac_enable_set(priv, CMD_TX_EN, 1);

	ret = tdma_enable_set(priv, 1);
	if (ret) {
		netdev_err(dev, "TDMA timeout!\n");
		goto out_free_rx_ring;
	}

	phy_resume(dev->phydev);

	bcm_sysport_netif_start(dev);

	netif_device_attach(dev);

	return 0;

out_free_rx_ring:
	bcm_sysport_fini_rx_ring(priv);
out_free_tx_rings:
	for (i = 0; i < dev->num_tx_queues; i++)
		bcm_sysport_fini_tx_ring(priv, i);
	return ret;
}

static SIMPLE_DEV_PM_OPS(bcm_sysport_pm_ops,
		bcm_sysport_suspend, bcm_sysport_resume);

static struct platform_driver bcm_sysport_driver = {
	.probe	= bcm_sysport_probe,
	.remove	= bcm_sysport_remove,
	.driver =  {
		.name = "brcm-systemport",
		.of_match_table = bcm_sysport_of_match,
		.pm = &bcm_sysport_pm_ops,
	},
};
module_platform_driver(bcm_sysport_driver);

MODULE_AUTHOR("Broadcom Corporation");
MODULE_DESCRIPTION("Broadcom System Port Ethernet MAC driver");
MODULE_ALIAS("platform:brcm-systemport");
MODULE_LICENSE("GPL");<|MERGE_RESOLUTION|>--- conflicted
+++ resolved
@@ -1472,19 +1472,6 @@
 	/* Simple descriptors partitioning for now */
 	size = 256;
 
-<<<<<<< HEAD
-	/* We just need one DMA descriptor which is DMA-able, since writing to
-	 * the port will allocate a new descriptor in its internal linked-list
-	 */
-	p = dma_alloc_coherent(kdev, sizeof(struct dma_desc), &ring->desc_dma,
-			       GFP_KERNEL);
-	if (!p) {
-		netif_err(priv, hw, priv->netdev, "DMA alloc failed\n");
-		return -ENOMEM;
-	}
-
-=======
->>>>>>> 0ecfebd2
 	ring->cbs = kcalloc(size, sizeof(struct bcm_sysport_cb), GFP_KERNEL);
 	if (!ring->cbs) {
 		netif_err(priv, hw, priv->netdev, "CB allocation failed\n");
