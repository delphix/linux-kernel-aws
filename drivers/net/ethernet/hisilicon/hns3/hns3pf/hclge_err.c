--- conflicted
+++ resolved
@@ -4,289 +4,6 @@
 #include "hclge_err.h"
 
 static const struct hclge_hw_error hclge_imp_tcm_ecc_int[] = {
-<<<<<<< HEAD
-	{ .int_msk = BIT(1), .msg = "imp_itcm0_ecc_mbit_err" },
-	{ .int_msk = BIT(3), .msg = "imp_itcm1_ecc_mbit_err" },
-	{ .int_msk = BIT(5), .msg = "imp_itcm2_ecc_mbit_err" },
-	{ .int_msk = BIT(7), .msg = "imp_itcm3_ecc_mbit_err" },
-	{ .int_msk = BIT(9), .msg = "imp_dtcm0_mem0_ecc_mbit_err" },
-	{ .int_msk = BIT(11), .msg = "imp_dtcm0_mem1_ecc_mbit_err" },
-	{ .int_msk = BIT(13), .msg = "imp_dtcm1_mem0_ecc_mbit_err" },
-	{ .int_msk = BIT(15), .msg = "imp_dtcm1_mem1_ecc_mbit_err" },
-	{ .int_msk = BIT(17), .msg = "imp_itcm4_ecc_mbit_err" },
-	{ /* sentinel */ }
-};
-
-static const struct hclge_hw_error hclge_cmdq_nic_mem_ecc_int[] = {
-	{ .int_msk = BIT(1), .msg = "cmdq_nic_rx_depth_ecc_mbit_err" },
-	{ .int_msk = BIT(3), .msg = "cmdq_nic_tx_depth_ecc_mbit_err" },
-	{ .int_msk = BIT(5), .msg = "cmdq_nic_rx_tail_ecc_mbit_err" },
-	{ .int_msk = BIT(7), .msg = "cmdq_nic_tx_tail_ecc_mbit_err" },
-	{ .int_msk = BIT(9), .msg = "cmdq_nic_rx_head_ecc_mbit_err" },
-	{ .int_msk = BIT(11), .msg = "cmdq_nic_tx_head_ecc_mbit_err" },
-	{ .int_msk = BIT(13), .msg = "cmdq_nic_rx_addr_ecc_mbit_err" },
-	{ .int_msk = BIT(15), .msg = "cmdq_nic_tx_addr_ecc_mbit_err" },
-	{ .int_msk = BIT(17), .msg = "cmdq_rocee_rx_depth_ecc_mbit_err" },
-	{ .int_msk = BIT(19), .msg = "cmdq_rocee_tx_depth_ecc_mbit_err" },
-	{ .int_msk = BIT(21), .msg = "cmdq_rocee_rx_tail_ecc_mbit_err" },
-	{ .int_msk = BIT(23), .msg = "cmdq_rocee_tx_tail_ecc_mbit_err" },
-	{ .int_msk = BIT(25), .msg = "cmdq_rocee_rx_head_ecc_mbit_err" },
-	{ .int_msk = BIT(27), .msg = "cmdq_rocee_tx_head_ecc_mbit_err" },
-	{ .int_msk = BIT(29), .msg = "cmdq_rocee_rx_addr_ecc_mbit_err" },
-	{ .int_msk = BIT(31), .msg = "cmdq_rocee_tx_addr_ecc_mbit_err" },
-	{ /* sentinel */ }
-};
-
-static const struct hclge_hw_error hclge_tqp_int_ecc_int[] = {
-	{ .int_msk = BIT(6), .msg = "tqp_int_cfg_even_ecc_mbit_err" },
-	{ .int_msk = BIT(7), .msg = "tqp_int_cfg_odd_ecc_mbit_err" },
-	{ .int_msk = BIT(8), .msg = "tqp_int_ctrl_even_ecc_mbit_err" },
-	{ .int_msk = BIT(9), .msg = "tqp_int_ctrl_odd_ecc_mbit_err" },
-	{ .int_msk = BIT(10), .msg = "tx_que_scan_int_ecc_mbit_err" },
-	{ .int_msk = BIT(11), .msg = "rx_que_scan_int_ecc_mbit_err" },
-	{ /* sentinel */ }
-};
-
-static const struct hclge_hw_error hclge_msix_sram_ecc_int[] = {
-	{ .int_msk = BIT(1), .msg = "msix_nic_ecc_mbit_err" },
-	{ .int_msk = BIT(3), .msg = "msix_rocee_ecc_mbit_err" },
-	{ /* sentinel */ }
-};
-
-static const struct hclge_hw_error hclge_igu_int[] = {
-	{ .int_msk = BIT(0), .msg = "igu_rx_buf0_ecc_mbit_err" },
-	{ .int_msk = BIT(2), .msg = "igu_rx_buf1_ecc_mbit_err" },
-	{ /* sentinel */ }
-};
-
-static const struct hclge_hw_error hclge_igu_egu_tnl_int[] = {
-	{ .int_msk = BIT(0), .msg = "rx_buf_overflow" },
-	{ .int_msk = BIT(1), .msg = "rx_stp_fifo_overflow" },
-	{ .int_msk = BIT(2), .msg = "rx_stp_fifo_undeflow" },
-	{ .int_msk = BIT(3), .msg = "tx_buf_overflow" },
-	{ .int_msk = BIT(4), .msg = "tx_buf_underrun" },
-	{ .int_msk = BIT(5), .msg = "rx_stp_buf_overflow" },
-	{ /* sentinel */ }
-};
-
-static const struct hclge_hw_error hclge_ncsi_err_int[] = {
-	{ .int_msk = BIT(1), .msg = "ncsi_tx_ecc_mbit_err" },
-	{ /* sentinel */ }
-};
-
-static const struct hclge_hw_error hclge_ppp_mpf_abnormal_int_st1[] = {
-	{ .int_msk = BIT(0), .msg = "vf_vlan_ad_mem_ecc_mbit_err" },
-	{ .int_msk = BIT(1), .msg = "umv_mcast_group_mem_ecc_mbit_err" },
-	{ .int_msk = BIT(2), .msg = "umv_key_mem0_ecc_mbit_err" },
-	{ .int_msk = BIT(3), .msg = "umv_key_mem1_ecc_mbit_err" },
-	{ .int_msk = BIT(4), .msg = "umv_key_mem2_ecc_mbit_err" },
-	{ .int_msk = BIT(5), .msg = "umv_key_mem3_ecc_mbit_err" },
-	{ .int_msk = BIT(6), .msg = "umv_ad_mem_ecc_mbit_err" },
-	{ .int_msk = BIT(7), .msg = "rss_tc_mode_mem_ecc_mbit_err" },
-	{ .int_msk = BIT(8), .msg = "rss_idt_mem0_ecc_mbit_err" },
-	{ .int_msk = BIT(9), .msg = "rss_idt_mem1_ecc_mbit_err" },
-	{ .int_msk = BIT(10), .msg = "rss_idt_mem2_ecc_mbit_err" },
-	{ .int_msk = BIT(11), .msg = "rss_idt_mem3_ecc_mbit_err" },
-	{ .int_msk = BIT(12), .msg = "rss_idt_mem4_ecc_mbit_err" },
-	{ .int_msk = BIT(13), .msg = "rss_idt_mem5_ecc_mbit_err" },
-	{ .int_msk = BIT(14), .msg = "rss_idt_mem6_ecc_mbit_err" },
-	{ .int_msk = BIT(15), .msg = "rss_idt_mem7_ecc_mbit_err" },
-	{ .int_msk = BIT(16), .msg = "rss_idt_mem8_ecc_mbit_err" },
-	{ .int_msk = BIT(17), .msg = "rss_idt_mem9_ecc_mbit_err" },
-	{ .int_msk = BIT(18), .msg = "rss_idt_mem10_ecc_m1bit_err" },
-	{ .int_msk = BIT(19), .msg = "rss_idt_mem11_ecc_mbit_err" },
-	{ .int_msk = BIT(20), .msg = "rss_idt_mem12_ecc_mbit_err" },
-	{ .int_msk = BIT(21), .msg = "rss_idt_mem13_ecc_mbit_err" },
-	{ .int_msk = BIT(22), .msg = "rss_idt_mem14_ecc_mbit_err" },
-	{ .int_msk = BIT(23), .msg = "rss_idt_mem15_ecc_mbit_err" },
-	{ .int_msk = BIT(24), .msg = "port_vlan_mem_ecc_mbit_err" },
-	{ .int_msk = BIT(25), .msg = "mcast_linear_table_mem_ecc_mbit_err" },
-	{ .int_msk = BIT(26), .msg = "mcast_result_mem_ecc_mbit_err" },
-	{ .int_msk = BIT(27),
-		.msg = "flow_director_ad_mem0_ecc_mbit_err" },
-	{ .int_msk = BIT(28),
-		.msg = "flow_director_ad_mem1_ecc_mbit_err" },
-	{ .int_msk = BIT(29),
-		.msg = "rx_vlan_tag_memory_ecc_mbit_err" },
-	{ .int_msk = BIT(30),
-		.msg = "Tx_UP_mapping_config_mem_ecc_mbit_err" },
-	{ /* sentinel */ }
-};
-
-static const struct hclge_hw_error hclge_ppp_pf_abnormal_int[] = {
-	{ .int_msk = BIT(0), .msg = "tx_vlan_tag_err" },
-	{ .int_msk = BIT(1), .msg = "rss_list_tc_unassigned_queue_err" },
-	{ /* sentinel */ }
-};
-
-static const struct hclge_hw_error hclge_ppp_mpf_abnormal_int_st3[] = {
-	{ .int_msk = BIT(0), .msg = "hfs_fifo_mem_ecc_mbit_err" },
-	{ .int_msk = BIT(1), .msg = "rslt_descr_fifo_mem_ecc_mbit_err" },
-	{ .int_msk = BIT(2), .msg = "tx_vlan_tag_mem_ecc_mbit_err" },
-	{ .int_msk = BIT(3), .msg = "FD_CN0_memory_ecc_mbit_err" },
-	{ .int_msk = BIT(4), .msg = "FD_CN1_memory_ecc_mbit_err" },
-	{ .int_msk = BIT(5), .msg = "GRO_AD_memory_ecc_mbit_err" },
-	{ /* sentinel */ }
-};
-
-static const struct hclge_hw_error hclge_tm_sch_rint[] = {
-	{ .int_msk = BIT(1), .msg = "tm_sch_ecc_mbit_err" },
-	{ .int_msk = BIT(2), .msg = "tm_sch_port_shap_sub_fifo_wr_err" },
-	{ .int_msk = BIT(3), .msg = "tm_sch_port_shap_sub_fifo_rd_err" },
-	{ .int_msk = BIT(4), .msg = "tm_sch_pg_pshap_sub_fifo_wr_err" },
-	{ .int_msk = BIT(5), .msg = "tm_sch_pg_pshap_sub_fifo_rd_err" },
-	{ .int_msk = BIT(6), .msg = "tm_sch_pg_cshap_sub_fifo_wr_err" },
-	{ .int_msk = BIT(7), .msg = "tm_sch_pg_cshap_sub_fifo_rd_err" },
-	{ .int_msk = BIT(8), .msg = "tm_sch_pri_pshap_sub_fifo_wr_err" },
-	{ .int_msk = BIT(9), .msg = "tm_sch_pri_pshap_sub_fifo_rd_err" },
-	{ .int_msk = BIT(10), .msg = "tm_sch_pri_cshap_sub_fifo_wr_err" },
-	{ .int_msk = BIT(11), .msg = "tm_sch_pri_cshap_sub_fifo_rd_err" },
-	{ .int_msk = BIT(12),
-	  .msg = "tm_sch_port_shap_offset_fifo_wr_err" },
-	{ .int_msk = BIT(13),
-	  .msg = "tm_sch_port_shap_offset_fifo_rd_err" },
-	{ .int_msk = BIT(14),
-	  .msg = "tm_sch_pg_pshap_offset_fifo_wr_err" },
-	{ .int_msk = BIT(15),
-	  .msg = "tm_sch_pg_pshap_offset_fifo_rd_err" },
-	{ .int_msk = BIT(16),
-	  .msg = "tm_sch_pg_cshap_offset_fifo_wr_err" },
-	{ .int_msk = BIT(17),
-	  .msg = "tm_sch_pg_cshap_offset_fifo_rd_err" },
-	{ .int_msk = BIT(18),
-	  .msg = "tm_sch_pri_pshap_offset_fifo_wr_err" },
-	{ .int_msk = BIT(19),
-	  .msg = "tm_sch_pri_pshap_offset_fifo_rd_err" },
-	{ .int_msk = BIT(20),
-	  .msg = "tm_sch_pri_cshap_offset_fifo_wr_err" },
-	{ .int_msk = BIT(21),
-	  .msg = "tm_sch_pri_cshap_offset_fifo_rd_err" },
-	{ .int_msk = BIT(22), .msg = "tm_sch_rq_fifo_wr_err" },
-	{ .int_msk = BIT(23), .msg = "tm_sch_rq_fifo_rd_err" },
-	{ .int_msk = BIT(24), .msg = "tm_sch_nq_fifo_wr_err" },
-	{ .int_msk = BIT(25), .msg = "tm_sch_nq_fifo_rd_err" },
-	{ .int_msk = BIT(26), .msg = "tm_sch_roce_up_fifo_wr_err" },
-	{ .int_msk = BIT(27), .msg = "tm_sch_roce_up_fifo_rd_err" },
-	{ .int_msk = BIT(28), .msg = "tm_sch_rcb_byte_fifo_wr_err" },
-	{ .int_msk = BIT(29), .msg = "tm_sch_rcb_byte_fifo_rd_err" },
-	{ .int_msk = BIT(30), .msg = "tm_sch_ssu_byte_fifo_wr_err" },
-	{ .int_msk = BIT(31), .msg = "tm_sch_ssu_byte_fifo_rd_err" },
-	{ /* sentinel */ }
-};
-
-static const struct hclge_hw_error hclge_qcn_fifo_rint[] = {
-	{ .int_msk = BIT(0), .msg = "qcn_shap_gp0_sch_fifo_rd_err" },
-	{ .int_msk = BIT(1), .msg = "qcn_shap_gp0_sch_fifo_wr_err" },
-	{ .int_msk = BIT(2), .msg = "qcn_shap_gp1_sch_fifo_rd_err" },
-	{ .int_msk = BIT(3), .msg = "qcn_shap_gp1_sch_fifo_wr_err" },
-	{ .int_msk = BIT(4), .msg = "qcn_shap_gp2_sch_fifo_rd_err" },
-	{ .int_msk = BIT(5), .msg = "qcn_shap_gp2_sch_fifo_wr_err" },
-	{ .int_msk = BIT(6), .msg = "qcn_shap_gp3_sch_fifo_rd_err" },
-	{ .int_msk = BIT(7), .msg = "qcn_shap_gp3_sch_fifo_wr_err" },
-	{ .int_msk = BIT(8), .msg = "qcn_shap_gp0_offset_fifo_rd_err" },
-	{ .int_msk = BIT(9), .msg = "qcn_shap_gp0_offset_fifo_wr_err" },
-	{ .int_msk = BIT(10), .msg = "qcn_shap_gp1_offset_fifo_rd_err" },
-	{ .int_msk = BIT(11), .msg = "qcn_shap_gp1_offset_fifo_wr_err" },
-	{ .int_msk = BIT(12), .msg = "qcn_shap_gp2_offset_fifo_rd_err" },
-	{ .int_msk = BIT(13), .msg = "qcn_shap_gp2_offset_fifo_wr_err" },
-	{ .int_msk = BIT(14), .msg = "qcn_shap_gp3_offset_fifo_rd_err" },
-	{ .int_msk = BIT(15), .msg = "qcn_shap_gp3_offset_fifo_wr_err" },
-	{ .int_msk = BIT(16), .msg = "qcn_byte_info_fifo_rd_err" },
-	{ .int_msk = BIT(17), .msg = "qcn_byte_info_fifo_wr_err" },
-	{ /* sentinel */ }
-};
-
-static const struct hclge_hw_error hclge_qcn_ecc_rint[] = {
-	{ .int_msk = BIT(1), .msg = "qcn_byte_mem_ecc_mbit_err" },
-	{ .int_msk = BIT(3), .msg = "qcn_time_mem_ecc_mbit_err" },
-	{ .int_msk = BIT(5), .msg = "qcn_fb_mem_ecc_mbit_err" },
-	{ .int_msk = BIT(7), .msg = "qcn_link_mem_ecc_mbit_err" },
-	{ .int_msk = BIT(9), .msg = "qcn_rate_mem_ecc_mbit_err" },
-	{ .int_msk = BIT(11), .msg = "qcn_tmplt_mem_ecc_mbit_err" },
-	{ .int_msk = BIT(13), .msg = "qcn_shap_cfg_mem_ecc_mbit_err" },
-	{ .int_msk = BIT(15), .msg = "qcn_gp0_barrel_mem_ecc_mbit_err" },
-	{ .int_msk = BIT(17), .msg = "qcn_gp1_barrel_mem_ecc_mbit_err" },
-	{ .int_msk = BIT(19), .msg = "qcn_gp2_barrel_mem_ecc_mbit_err" },
-	{ .int_msk = BIT(21), .msg = "qcn_gp3_barral_mem_ecc_mbit_err" },
-	{ /* sentinel */ }
-};
-
-static const struct hclge_hw_error hclge_mac_afifo_tnl_int[] = {
-	{ .int_msk = BIT(0), .msg = "egu_cge_afifo_ecc_1bit_err" },
-	{ .int_msk = BIT(1), .msg = "egu_cge_afifo_ecc_mbit_err" },
-	{ .int_msk = BIT(2), .msg = "egu_lge_afifo_ecc_1bit_err" },
-	{ .int_msk = BIT(3), .msg = "egu_lge_afifo_ecc_mbit_err" },
-	{ .int_msk = BIT(4), .msg = "cge_igu_afifo_ecc_1bit_err" },
-	{ .int_msk = BIT(5), .msg = "cge_igu_afifo_ecc_mbit_err" },
-	{ .int_msk = BIT(6), .msg = "lge_igu_afifo_ecc_1bit_err" },
-	{ .int_msk = BIT(7), .msg = "lge_igu_afifo_ecc_mbit_err" },
-	{ .int_msk = BIT(8), .msg = "cge_igu_afifo_overflow_err" },
-	{ .int_msk = BIT(9), .msg = "lge_igu_afifo_overflow_err" },
-	{ .int_msk = BIT(10), .msg = "egu_cge_afifo_underrun_err" },
-	{ .int_msk = BIT(11), .msg = "egu_lge_afifo_underrun_err" },
-	{ .int_msk = BIT(12), .msg = "egu_ge_afifo_underrun_err" },
-	{ .int_msk = BIT(13), .msg = "ge_igu_afifo_overflow_err" },
-	{ /* sentinel */ }
-};
-
-static const struct hclge_hw_error hclge_ppu_mpf_abnormal_int_st2[] = {
-	{ .int_msk = BIT(13), .msg = "rpu_rx_pkt_bit32_ecc_mbit_err" },
-	{ .int_msk = BIT(14), .msg = "rpu_rx_pkt_bit33_ecc_mbit_err" },
-	{ .int_msk = BIT(15), .msg = "rpu_rx_pkt_bit34_ecc_mbit_err" },
-	{ .int_msk = BIT(16), .msg = "rpu_rx_pkt_bit35_ecc_mbit_err" },
-	{ .int_msk = BIT(17), .msg = "rcb_tx_ring_ecc_mbit_err" },
-	{ .int_msk = BIT(18), .msg = "rcb_rx_ring_ecc_mbit_err" },
-	{ .int_msk = BIT(19), .msg = "rcb_tx_fbd_ecc_mbit_err" },
-	{ .int_msk = BIT(20), .msg = "rcb_rx_ebd_ecc_mbit_err" },
-	{ .int_msk = BIT(21), .msg = "rcb_tso_info_ecc_mbit_err" },
-	{ .int_msk = BIT(22), .msg = "rcb_tx_int_info_ecc_mbit_err" },
-	{ .int_msk = BIT(23), .msg = "rcb_rx_int_info_ecc_mbit_err" },
-	{ .int_msk = BIT(24), .msg = "tpu_tx_pkt_0_ecc_mbit_err" },
-	{ .int_msk = BIT(25), .msg = "tpu_tx_pkt_1_ecc_mbit_err" },
-	{ .int_msk = BIT(26), .msg = "rd_bus_err" },
-	{ .int_msk = BIT(27), .msg = "wr_bus_err" },
-	{ .int_msk = BIT(28), .msg = "reg_search_miss" },
-	{ .int_msk = BIT(29), .msg = "rx_q_search_miss" },
-	{ .int_msk = BIT(30), .msg = "ooo_ecc_err_detect" },
-	{ .int_msk = BIT(31), .msg = "ooo_ecc_err_multpl" },
-	{ /* sentinel */ }
-};
-
-static const struct hclge_hw_error hclge_ppu_mpf_abnormal_int_st3[] = {
-	{ .int_msk = BIT(4), .msg = "gro_bd_ecc_mbit_err" },
-	{ .int_msk = BIT(5), .msg = "gro_context_ecc_mbit_err" },
-	{ .int_msk = BIT(6), .msg = "rx_stash_cfg_ecc_mbit_err" },
-	{ .int_msk = BIT(7), .msg = "axi_rd_fbd_ecc_mbit_err" },
-	{ /* sentinel */ }
-};
-
-static const struct hclge_hw_error hclge_ppu_pf_abnormal_int[] = {
-	{ .int_msk = BIT(0), .msg = "over_8bd_no_fe" },
-	{ .int_msk = BIT(1), .msg = "tso_mss_cmp_min_err" },
-	{ .int_msk = BIT(2), .msg = "tso_mss_cmp_max_err" },
-	{ .int_msk = BIT(3), .msg = "tx_rd_fbd_poison" },
-	{ .int_msk = BIT(4), .msg = "rx_rd_ebd_poison" },
-	{ .int_msk = BIT(5), .msg = "buf_wait_timeout" },
-	{ /* sentinel */ }
-};
-
-static const struct hclge_hw_error hclge_ssu_com_err_int[] = {
-	{ .int_msk = BIT(0), .msg = "buf_sum_err" },
-	{ .int_msk = BIT(1), .msg = "ppp_mb_num_err" },
-	{ .int_msk = BIT(2), .msg = "ppp_mbid_err" },
-	{ .int_msk = BIT(3), .msg = "ppp_rlt_mac_err" },
-	{ .int_msk = BIT(4), .msg = "ppp_rlt_host_err" },
-	{ .int_msk = BIT(5), .msg = "cks_edit_position_err" },
-	{ .int_msk = BIT(6), .msg = "cks_edit_condition_err" },
-	{ .int_msk = BIT(7), .msg = "vlan_edit_condition_err" },
-	{ .int_msk = BIT(8), .msg = "vlan_num_ot_err" },
-	{ .int_msk = BIT(9), .msg = "vlan_num_in_err" },
-	{ /* sentinel */ }
-};
-
-#define HCLGE_SSU_MEM_ECC_ERR(x) \
-	{ .int_msk = BIT(x), .msg = "ssu_mem" #x "_ecc_mbit_err" }
-=======
 	{ .int_msk = BIT(1), .msg = "imp_itcm0_ecc_mbit_err",
 	  .reset_level = HNAE3_NONE_RESET },
 	{ .int_msk = BIT(3), .msg = "imp_itcm1_ecc_mbit_err",
@@ -749,7 +466,6 @@
 #define HCLGE_SSU_MEM_ECC_ERR(x) \
 	{ .int_msk = BIT(x), .msg = "ssu_mem" #x "_ecc_mbit_err", \
 	  .reset_level = HNAE3_GLOBAL_RESET }
->>>>>>> 0ecfebd2
 
 static const struct hclge_hw_error hclge_ssu_mem_ecc_err_int[] = {
 	HCLGE_SSU_MEM_ECC_ERR(0),
@@ -788,21 +504,6 @@
 };
 
 static const struct hclge_hw_error hclge_ssu_port_based_err_int[] = {
-<<<<<<< HEAD
-	{ .int_msk = BIT(0), .msg = "roc_pkt_without_key_port" },
-	{ .int_msk = BIT(1), .msg = "tpu_pkt_without_key_port" },
-	{ .int_msk = BIT(2), .msg = "igu_pkt_without_key_port" },
-	{ .int_msk = BIT(3), .msg = "roc_eof_mis_match_port" },
-	{ .int_msk = BIT(4), .msg = "tpu_eof_mis_match_port" },
-	{ .int_msk = BIT(5), .msg = "igu_eof_mis_match_port" },
-	{ .int_msk = BIT(6), .msg = "roc_sof_mis_match_port" },
-	{ .int_msk = BIT(7), .msg = "tpu_sof_mis_match_port" },
-	{ .int_msk = BIT(8), .msg = "igu_sof_mis_match_port" },
-	{ .int_msk = BIT(11), .msg = "ets_rd_int_rx_port" },
-	{ .int_msk = BIT(12), .msg = "ets_wr_int_rx_port" },
-	{ .int_msk = BIT(13), .msg = "ets_rd_int_tx_port" },
-	{ .int_msk = BIT(14), .msg = "ets_wr_int_tx_port" },
-=======
 	{ .int_msk = BIT(0), .msg = "roc_pkt_without_key_port",
 	  .reset_level = HNAE3_GLOBAL_RESET },
 	{ .int_msk = BIT(1), .msg = "tpu_pkt_without_key_port",
@@ -829,37 +530,10 @@
 	  .reset_level = HNAE3_GLOBAL_RESET },
 	{ .int_msk = BIT(14), .msg = "ets_wr_int_tx_port",
 	  .reset_level = HNAE3_GLOBAL_RESET },
->>>>>>> 0ecfebd2
 	{ /* sentinel */ }
 };
 
 static const struct hclge_hw_error hclge_ssu_fifo_overflow_int[] = {
-<<<<<<< HEAD
-	{ .int_msk = BIT(0), .msg = "ig_mac_inf_int" },
-	{ .int_msk = BIT(1), .msg = "ig_host_inf_int" },
-	{ .int_msk = BIT(2), .msg = "ig_roc_buf_int" },
-	{ .int_msk = BIT(3), .msg = "ig_host_data_fifo_int" },
-	{ .int_msk = BIT(4), .msg = "ig_host_key_fifo_int" },
-	{ .int_msk = BIT(5), .msg = "tx_qcn_fifo_int" },
-	{ .int_msk = BIT(6), .msg = "rx_qcn_fifo_int" },
-	{ .int_msk = BIT(7), .msg = "tx_pf_rd_fifo_int" },
-	{ .int_msk = BIT(8), .msg = "rx_pf_rd_fifo_int" },
-	{ .int_msk = BIT(9), .msg = "qm_eof_fifo_int" },
-	{ .int_msk = BIT(10), .msg = "mb_rlt_fifo_int" },
-	{ .int_msk = BIT(11), .msg = "dup_uncopy_fifo_int" },
-	{ .int_msk = BIT(12), .msg = "dup_cnt_rd_fifo_int" },
-	{ .int_msk = BIT(13), .msg = "dup_cnt_drop_fifo_int" },
-	{ .int_msk = BIT(14), .msg = "dup_cnt_wrb_fifo_int" },
-	{ .int_msk = BIT(15), .msg = "host_cmd_fifo_int" },
-	{ .int_msk = BIT(16), .msg = "mac_cmd_fifo_int" },
-	{ .int_msk = BIT(17), .msg = "host_cmd_bitmap_empty_int" },
-	{ .int_msk = BIT(18), .msg = "mac_cmd_bitmap_empty_int" },
-	{ .int_msk = BIT(19), .msg = "dup_bitmap_empty_int" },
-	{ .int_msk = BIT(20), .msg = "out_queue_bitmap_empty_int" },
-	{ .int_msk = BIT(21), .msg = "bank2_bitmap_empty_int" },
-	{ .int_msk = BIT(22), .msg = "bank1_bitmap_empty_int" },
-	{ .int_msk = BIT(23), .msg = "bank0_bitmap_empty_int" },
-=======
 	{ .int_msk = BIT(0), .msg = "ig_mac_inf_int",
 	  .reset_level = HNAE3_GLOBAL_RESET },
 	{ .int_msk = BIT(1), .msg = "ig_host_inf_int",
@@ -908,17 +582,10 @@
 	  .reset_level = HNAE3_GLOBAL_RESET },
 	{ .int_msk = BIT(23), .msg = "bank0_bitmap_empty_int",
 	  .reset_level = HNAE3_GLOBAL_RESET },
->>>>>>> 0ecfebd2
 	{ /* sentinel */ }
 };
 
 static const struct hclge_hw_error hclge_ssu_ets_tcg_int[] = {
-<<<<<<< HEAD
-	{ .int_msk = BIT(0), .msg = "ets_rd_int_rx_tcg" },
-	{ .int_msk = BIT(1), .msg = "ets_wr_int_rx_tcg" },
-	{ .int_msk = BIT(2), .msg = "ets_rd_int_tx_tcg" },
-	{ .int_msk = BIT(3), .msg = "ets_wr_int_tx_tcg" },
-=======
 	{ .int_msk = BIT(0), .msg = "ets_rd_int_rx_tcg",
 	  .reset_level = HNAE3_GLOBAL_RESET },
 	{ .int_msk = BIT(1), .msg = "ets_wr_int_rx_tcg",
@@ -927,23 +594,16 @@
 	  .reset_level = HNAE3_GLOBAL_RESET },
 	{ .int_msk = BIT(3), .msg = "ets_wr_int_tx_tcg",
 	  .reset_level = HNAE3_GLOBAL_RESET },
->>>>>>> 0ecfebd2
 	{ /* sentinel */ }
 };
 
 static const struct hclge_hw_error hclge_ssu_port_based_pf_int[] = {
-<<<<<<< HEAD
-	{ .int_msk = BIT(0), .msg = "roc_pkt_without_key_port" },
-	{ .int_msk = BIT(9), .msg = "low_water_line_err_port" },
-	{ .int_msk = BIT(10), .msg = "hi_water_line_err_port" },
-=======
 	{ .int_msk = BIT(0), .msg = "roc_pkt_without_key_port",
 	  .reset_level = HNAE3_GLOBAL_RESET },
 	{ .int_msk = BIT(9), .msg = "low_water_line_err_port",
 	  .reset_level = HNAE3_NONE_RESET },
 	{ .int_msk = BIT(10), .msg = "hi_water_line_err_port",
 	  .reset_level = HNAE3_GLOBAL_RESET },
->>>>>>> 0ecfebd2
 	{ /* sentinel */ }
 };
 
@@ -971,16 +631,6 @@
 	{ /* sentinel */ }
 };
 
-<<<<<<< HEAD
-static void hclge_log_error(struct device *dev, char *reg,
-			    const struct hclge_hw_error *err,
-			    u32 err_sts)
-{
-	while (err->msg) {
-		if (err->int_msk & err_sts)
-			dev_warn(dev, "%s %s found [error status=0x%x]\n",
-				 reg, err->msg, err_sts);
-=======
 static enum hnae3_reset_type hclge_log_error(struct device *dev, char *reg,
 					     const struct hclge_hw_error *err,
 					     u32 err_sts)
@@ -998,7 +648,6 @@
 				need_reset = true;
 			}
 		}
->>>>>>> 0ecfebd2
 		err++;
 	}
 	if (need_reset)
@@ -1043,8 +692,6 @@
 	return ret;
 }
 
-<<<<<<< HEAD
-=======
 static int hclge_clear_mac_tnl_int(struct hclge_dev *hdev)
 {
 	struct hclge_desc desc;
@@ -1055,7 +702,6 @@
 	return hclge_cmd_send(&hdev->hw, &desc, 1);
 }
 
->>>>>>> 0ecfebd2
 static int hclge_config_common_hw_err_int(struct hclge_dev *hdev, bool en)
 {
 	struct device *dev = &hdev->pdev->dev;
@@ -1275,7 +921,21 @@
 	return ret;
 }
 
-<<<<<<< HEAD
+int hclge_config_mac_tnl_int(struct hclge_dev *hdev, bool en)
+{
+	struct hclge_desc desc;
+
+	hclge_cmd_setup_basic_desc(&desc, HCLGE_OPC_MAC_TNL_INT_EN, false);
+	if (en)
+		desc.data[0] = cpu_to_le32(HCLGE_MAC_TNL_INT_EN);
+	else
+		desc.data[0] = 0;
+
+	desc.data[1] = cpu_to_le32(HCLGE_MAC_TNL_INT_EN_MASK);
+
+	return hclge_cmd_send(&hdev->hw, &desc, 1);
+}
+
 static int hclge_config_ppu_error_interrupts(struct hclge_dev *hdev, u32 cmd,
 					     bool en)
 {
@@ -1353,99 +1013,6 @@
 }
 
 static int hclge_config_ssu_hw_err_int(struct hclge_dev *hdev, bool en)
-=======
-int hclge_config_mac_tnl_int(struct hclge_dev *hdev, bool en)
-{
-	struct hclge_desc desc;
-
-	hclge_cmd_setup_basic_desc(&desc, HCLGE_OPC_MAC_TNL_INT_EN, false);
-	if (en)
-		desc.data[0] = cpu_to_le32(HCLGE_MAC_TNL_INT_EN);
-	else
-		desc.data[0] = 0;
-
-	desc.data[1] = cpu_to_le32(HCLGE_MAC_TNL_INT_EN_MASK);
-
-	return hclge_cmd_send(&hdev->hw, &desc, 1);
-}
-
-static int hclge_config_ppu_error_interrupts(struct hclge_dev *hdev, u32 cmd,
-					     bool en)
-{
-	struct device *dev = &hdev->pdev->dev;
-	struct hclge_desc desc[2];
-	int num = 1;
-	int ret;
-
-	/* configure PPU error interrupts */
-	if (cmd == HCLGE_PPU_MPF_ECC_INT_CMD) {
-		hclge_cmd_setup_basic_desc(&desc[0], cmd, false);
-		desc[0].flag |= HCLGE_CMD_FLAG_NEXT;
-		hclge_cmd_setup_basic_desc(&desc[1], cmd, false);
-		if (en) {
-			desc[0].data[0] = HCLGE_PPU_MPF_ABNORMAL_INT0_EN;
-			desc[0].data[1] = HCLGE_PPU_MPF_ABNORMAL_INT1_EN;
-			desc[1].data[3] = HCLGE_PPU_MPF_ABNORMAL_INT3_EN;
-			desc[1].data[4] = HCLGE_PPU_MPF_ABNORMAL_INT2_EN;
-		}
-
-		desc[1].data[0] = HCLGE_PPU_MPF_ABNORMAL_INT0_EN_MASK;
-		desc[1].data[1] = HCLGE_PPU_MPF_ABNORMAL_INT1_EN_MASK;
-		desc[1].data[2] = HCLGE_PPU_MPF_ABNORMAL_INT2_EN_MASK;
-		desc[1].data[3] |= HCLGE_PPU_MPF_ABNORMAL_INT3_EN_MASK;
-		num = 2;
-	} else if (cmd == HCLGE_PPU_MPF_OTHER_INT_CMD) {
-		hclge_cmd_setup_basic_desc(&desc[0], cmd, false);
-		if (en)
-			desc[0].data[0] = HCLGE_PPU_MPF_ABNORMAL_INT2_EN2;
-
-		desc[0].data[2] = HCLGE_PPU_MPF_ABNORMAL_INT2_EN2_MASK;
-	} else if (cmd == HCLGE_PPU_PF_OTHER_INT_CMD) {
-		hclge_cmd_setup_basic_desc(&desc[0], cmd, false);
-		if (en)
-			desc[0].data[0] = HCLGE_PPU_PF_ABNORMAL_INT_EN;
-
-		desc[0].data[2] = HCLGE_PPU_PF_ABNORMAL_INT_EN_MASK;
-	} else {
-		dev_err(dev, "Invalid cmd to configure PPU error interrupts\n");
-		return -EINVAL;
-	}
-
-	ret = hclge_cmd_send(&hdev->hw, &desc[0], num);
-
-	return ret;
-}
-
-static int hclge_config_ppu_hw_err_int(struct hclge_dev *hdev, bool en)
-{
-	struct device *dev = &hdev->pdev->dev;
-	int ret;
-
-	ret = hclge_config_ppu_error_interrupts(hdev, HCLGE_PPU_MPF_ECC_INT_CMD,
-						en);
-	if (ret) {
-		dev_err(dev, "fail(%d) to configure PPU MPF ECC error intr\n",
-			ret);
-		return ret;
-	}
-
-	ret = hclge_config_ppu_error_interrupts(hdev,
-						HCLGE_PPU_MPF_OTHER_INT_CMD,
-						en);
-	if (ret) {
-		dev_err(dev, "fail(%d) to configure PPU MPF other intr\n", ret);
-		return ret;
-	}
-
-	ret = hclge_config_ppu_error_interrupts(hdev,
-						HCLGE_PPU_PF_OTHER_INT_CMD, en);
-	if (ret)
-		dev_err(dev, "fail(%d) to configure PPU PF error interrupts\n",
-			ret);
-	return ret;
-}
-
-static int hclge_config_ssu_hw_err_int(struct hclge_dev *hdev, bool en)
 {
 	struct device *dev = &hdev->pdev->dev;
 	struct hclge_desc desc[2];
@@ -1520,75 +1087,10 @@
 static int hclge_handle_mpf_ras_error(struct hclge_dev *hdev,
 				      struct hclge_desc *desc,
 				      int num)
->>>>>>> 0ecfebd2
 {
 	struct hnae3_ae_dev *ae_dev = hdev->ae_dev;
 	enum hnae3_reset_type reset_level;
 	struct device *dev = &hdev->pdev->dev;
-<<<<<<< HEAD
-	struct hclge_desc desc[2];
-	int ret;
-
-	/* configure SSU ecc error interrupts */
-	hclge_cmd_setup_basic_desc(&desc[0], HCLGE_SSU_ECC_INT_CMD, false);
-	desc[0].flag |= cpu_to_le16(HCLGE_CMD_FLAG_NEXT);
-	hclge_cmd_setup_basic_desc(&desc[1], HCLGE_SSU_ECC_INT_CMD, false);
-	if (en) {
-		desc[0].data[0] = cpu_to_le32(HCLGE_SSU_1BIT_ECC_ERR_INT_EN);
-		desc[0].data[1] =
-			cpu_to_le32(HCLGE_SSU_MULTI_BIT_ECC_ERR_INT_EN);
-		desc[0].data[4] = cpu_to_le32(HCLGE_SSU_BIT32_ECC_ERR_INT_EN);
-	}
-
-	desc[1].data[0] = cpu_to_le32(HCLGE_SSU_1BIT_ECC_ERR_INT_EN_MASK);
-	desc[1].data[1] = cpu_to_le32(HCLGE_SSU_MULTI_BIT_ECC_ERR_INT_EN_MASK);
-	desc[1].data[2] = cpu_to_le32(HCLGE_SSU_BIT32_ECC_ERR_INT_EN_MASK);
-
-	ret = hclge_cmd_send(&hdev->hw, &desc[0], 2);
-	if (ret) {
-		dev_err(dev,
-			"fail(%d) to configure SSU ECC error interrupt\n", ret);
-		return ret;
-	}
-
-	/* configure SSU common error interrupts */
-	hclge_cmd_setup_basic_desc(&desc[0], HCLGE_SSU_COMMON_INT_CMD, false);
-	desc[0].flag |= cpu_to_le16(HCLGE_CMD_FLAG_NEXT);
-	hclge_cmd_setup_basic_desc(&desc[1], HCLGE_SSU_COMMON_INT_CMD, false);
-
-	if (en) {
-		if (hdev->pdev->revision >= 0x21)
-			desc[0].data[0] =
-				cpu_to_le32(HCLGE_SSU_COMMON_INT_EN);
-		else
-			desc[0].data[0] =
-				cpu_to_le32(HCLGE_SSU_COMMON_INT_EN & ~BIT(5));
-		desc[0].data[1] = cpu_to_le32(HCLGE_SSU_PORT_BASED_ERR_INT_EN);
-		desc[0].data[2] =
-			cpu_to_le32(HCLGE_SSU_FIFO_OVERFLOW_ERR_INT_EN);
-	}
-
-	desc[1].data[0] = cpu_to_le32(HCLGE_SSU_COMMON_INT_EN_MASK |
-				HCLGE_SSU_PORT_BASED_ERR_INT_EN_MASK);
-	desc[1].data[1] = cpu_to_le32(HCLGE_SSU_FIFO_OVERFLOW_ERR_INT_EN_MASK);
-
-	ret = hclge_cmd_send(&hdev->hw, &desc[0], 2);
-	if (ret)
-		dev_err(dev,
-			"fail(%d) to configure SSU COMMON error intr\n", ret);
-
-	return ret;
-}
-
-#define HCLGE_SET_DEFAULT_RESET_REQUEST(reset_type) \
-	do { \
-		if (ae_dev->ops->set_default_reset_request) \
-			ae_dev->ops->set_default_reset_request(ae_dev, \
-							       reset_type); \
-	} while (0)
-
-/* hclge_handle_mpf_ras_error: handle all main PF RAS errors
-=======
 	__le32 *desc_data;
 	u32 status;
 	int ret;
@@ -1769,255 +1271,6 @@
 	return ret;
 }
 
-/* hclge_handle_pf_ras_error: handle all PF RAS errors
->>>>>>> 0ecfebd2
- * @hdev: pointer to struct hclge_dev
- * @desc: descriptor for describing the command
- * @num:  number of extended command structures
- *
-<<<<<<< HEAD
- * This function handles all the main PF RAS errors in the
- * hw register/s using command.
- */
-static int hclge_handle_mpf_ras_error(struct hclge_dev *hdev,
-				      struct hclge_desc *desc,
-				      int num)
-{
-	struct hnae3_ae_dev *ae_dev = hdev->ae_dev;
-	struct device *dev = &hdev->pdev->dev;
-=======
- * This function handles all the PF RAS errors in the
- * hw register/s using command.
- */
-static int hclge_handle_pf_ras_error(struct hclge_dev *hdev,
-				     struct hclge_desc *desc,
-				     int num)
-{
-	struct hnae3_ae_dev *ae_dev = hdev->ae_dev;
-	struct device *dev = &hdev->pdev->dev;
-	enum hnae3_reset_type reset_level;
->>>>>>> 0ecfebd2
-	__le32 *desc_data;
-	u32 status;
-	int ret;
-
-<<<<<<< HEAD
-	/* query all main PF RAS errors */
-	hclge_cmd_setup_basic_desc(&desc[0], HCLGE_QUERY_CLEAR_MPF_RAS_INT,
-=======
-	/* query all PF RAS errors */
-	hclge_cmd_setup_basic_desc(&desc[0], HCLGE_QUERY_CLEAR_PF_RAS_INT,
->>>>>>> 0ecfebd2
-				   true);
-	desc[0].flag |= cpu_to_le16(HCLGE_CMD_FLAG_NEXT);
-
-	ret = hclge_cmd_send(&hdev->hw, &desc[0], num);
-	if (ret) {
-<<<<<<< HEAD
-		dev_err(dev, "query all mpf ras int cmd failed (%d)\n", ret);
-		return ret;
-	}
-
-	/* log HNS common errors */
-	status = le32_to_cpu(desc[0].data[0]);
-	if (status) {
-		hclge_log_error(dev, "IMP_TCM_ECC_INT_STS",
-				&hclge_imp_tcm_ecc_int[0], status);
-		HCLGE_SET_DEFAULT_RESET_REQUEST(HNAE3_GLOBAL_RESET);
-=======
-		dev_err(dev, "query all pf ras int cmd failed (%d)\n", ret);
-		return ret;
-	}
-
-	/* log SSU(Storage Switch Unit) errors */
-	status = le32_to_cpu(desc[0].data[0]);
-	if (status) {
-		reset_level = hclge_log_error(dev, "SSU_PORT_BASED_ERR_INT",
-					      &hclge_ssu_port_based_err_int[0],
-					      status);
-		HCLGE_SET_DEFAULT_RESET_REQUEST(reset_level);
->>>>>>> 0ecfebd2
-	}
-
-	status = le32_to_cpu(desc[0].data[1]);
-	if (status) {
-<<<<<<< HEAD
-		hclge_log_error(dev, "CMDQ_MEM_ECC_INT_STS",
-				&hclge_cmdq_nic_mem_ecc_int[0], status);
-		HCLGE_SET_DEFAULT_RESET_REQUEST(HNAE3_GLOBAL_RESET);
-	}
-
-	if ((le32_to_cpu(desc[0].data[2])) & BIT(0)) {
-		dev_warn(dev, "imp_rd_data_poison_err found\n");
-		HCLGE_SET_DEFAULT_RESET_REQUEST(HNAE3_GLOBAL_RESET);
-	}
-
-	status = le32_to_cpu(desc[0].data[3]);
-	if (status) {
-		hclge_log_error(dev, "TQP_INT_ECC_INT_STS",
-				&hclge_tqp_int_ecc_int[0], status);
-		HCLGE_SET_DEFAULT_RESET_REQUEST(HNAE3_CORE_RESET);
-	}
-
-	status = le32_to_cpu(desc[0].data[4]);
-	if (status) {
-		hclge_log_error(dev, "MSIX_ECC_INT_STS",
-				&hclge_msix_sram_ecc_int[0], status);
-		HCLGE_SET_DEFAULT_RESET_REQUEST(HNAE3_CORE_RESET);
-	}
-
-	/* log SSU(Storage Switch Unit) errors */
-	desc_data = (__le32 *)&desc[2];
-	status = le32_to_cpu(*(desc_data + 2));
-	if (status) {
-		hclge_log_error(dev, "SSU_ECC_MULTI_BIT_INT_0",
-				&hclge_ssu_mem_ecc_err_int[0], status);
-		HCLGE_SET_DEFAULT_RESET_REQUEST(HNAE3_CORE_RESET);
-	}
-
-	status = le32_to_cpu(*(desc_data + 3)) & BIT(0);
-	if (status) {
-		dev_warn(dev, "SSU_ECC_MULTI_BIT_INT_1 ssu_mem32_ecc_mbit_err found [error status=0x%x]\n",
-			 status);
-		HCLGE_SET_DEFAULT_RESET_REQUEST(HNAE3_CORE_RESET);
-	}
-
-	status = le32_to_cpu(*(desc_data + 4)) & HCLGE_SSU_COMMON_ERR_INT_MASK;
-	if (status) {
-		hclge_log_error(dev, "SSU_COMMON_ERR_INT",
-				&hclge_ssu_com_err_int[0], status);
-		HCLGE_SET_DEFAULT_RESET_REQUEST(HNAE3_GLOBAL_RESET);
-	}
-
-	/* log IGU(Ingress Unit) errors */
-	desc_data = (__le32 *)&desc[3];
-	status = le32_to_cpu(*desc_data) & HCLGE_IGU_INT_MASK;
-	if (status)
-		hclge_log_error(dev, "IGU_INT_STS",
-				&hclge_igu_int[0], status);
-
-	/* log PPP(Programmable Packet Process) errors */
-	desc_data = (__le32 *)&desc[4];
-	status = le32_to_cpu(*(desc_data + 1));
-	if (status)
-		hclge_log_error(dev, "PPP_MPF_ABNORMAL_INT_ST1",
-				&hclge_ppp_mpf_abnormal_int_st1[0], status);
-
-	status = le32_to_cpu(*(desc_data + 3)) & HCLGE_PPP_MPF_INT_ST3_MASK;
-	if (status)
-		hclge_log_error(dev, "PPP_MPF_ABNORMAL_INT_ST3",
-				&hclge_ppp_mpf_abnormal_int_st3[0], status);
-
-	/* log PPU(RCB) errors */
-	desc_data = (__le32 *)&desc[5];
-	status = le32_to_cpu(*(desc_data + 1));
-	if (status) {
-		dev_warn(dev, "PPU_MPF_ABNORMAL_INT_ST1 %s found\n",
-			 "rpu_rx_pkt_ecc_mbit_err");
-		HCLGE_SET_DEFAULT_RESET_REQUEST(HNAE3_CORE_RESET);
-	}
-
-	status = le32_to_cpu(*(desc_data + 2));
-	if (status) {
-		hclge_log_error(dev, "PPU_MPF_ABNORMAL_INT_ST2",
-				&hclge_ppu_mpf_abnormal_int_st2[0], status);
-		HCLGE_SET_DEFAULT_RESET_REQUEST(HNAE3_CORE_RESET);
-	}
-
-	status = le32_to_cpu(*(desc_data + 3)) & HCLGE_PPU_MPF_INT_ST3_MASK;
-	if (status) {
-		hclge_log_error(dev, "PPU_MPF_ABNORMAL_INT_ST3",
-				&hclge_ppu_mpf_abnormal_int_st3[0], status);
-		HCLGE_SET_DEFAULT_RESET_REQUEST(HNAE3_CORE_RESET);
-	}
-
-	/* log TM(Traffic Manager) errors */
-	desc_data = (__le32 *)&desc[6];
-	status = le32_to_cpu(*desc_data);
-	if (status) {
-		hclge_log_error(dev, "TM_SCH_RINT",
-				&hclge_tm_sch_rint[0], status);
-		HCLGE_SET_DEFAULT_RESET_REQUEST(HNAE3_CORE_RESET);
-	}
-
-	/* log QCN(Quantized Congestion Control) errors */
-	desc_data = (__le32 *)&desc[7];
-	status = le32_to_cpu(*desc_data) & HCLGE_QCN_FIFO_INT_MASK;
-	if (status) {
-		hclge_log_error(dev, "QCN_FIFO_RINT",
-				&hclge_qcn_fifo_rint[0], status);
-		HCLGE_SET_DEFAULT_RESET_REQUEST(HNAE3_CORE_RESET);
-	}
-
-	status = le32_to_cpu(*(desc_data + 1)) & HCLGE_QCN_ECC_INT_MASK;
-	if (status) {
-		hclge_log_error(dev, "QCN_ECC_RINT",
-				&hclge_qcn_ecc_rint[0], status);
-		HCLGE_SET_DEFAULT_RESET_REQUEST(HNAE3_CORE_RESET);
-	}
-
-	/* log NCSI errors */
-	desc_data = (__le32 *)&desc[9];
-	status = le32_to_cpu(*desc_data) & HCLGE_NCSI_ECC_INT_MASK;
-	if (status) {
-		hclge_log_error(dev, "NCSI_ECC_INT_RPT",
-				&hclge_ncsi_err_int[0], status);
-		HCLGE_SET_DEFAULT_RESET_REQUEST(HNAE3_CORE_RESET);
-	}
-
-	/* clear all main PF RAS errors */
-=======
-		reset_level = hclge_log_error(dev, "SSU_FIFO_OVERFLOW_INT",
-					      &hclge_ssu_fifo_overflow_int[0],
-					      status);
-		HCLGE_SET_DEFAULT_RESET_REQUEST(reset_level);
-	}
-
-	status = le32_to_cpu(desc[0].data[2]);
-	if (status) {
-		reset_level = hclge_log_error(dev, "SSU_ETS_TCG_INT",
-					      &hclge_ssu_ets_tcg_int[0],
-					      status);
-		HCLGE_SET_DEFAULT_RESET_REQUEST(reset_level);
-	}
-
-	/* log IGU(Ingress Unit) EGU(Egress Unit) TNL errors */
-	desc_data = (__le32 *)&desc[1];
-	status = le32_to_cpu(*desc_data) & HCLGE_IGU_EGU_TNL_INT_MASK;
-	if (status) {
-		reset_level = hclge_log_error(dev, "IGU_EGU_TNL_INT_STS",
-					      &hclge_igu_egu_tnl_int[0],
-					      status);
-		HCLGE_SET_DEFAULT_RESET_REQUEST(reset_level);
-	}
-
-	/* log PPU(RCB) errors */
-	desc_data = (__le32 *)&desc[3];
-	status = le32_to_cpu(*desc_data) & HCLGE_PPU_PF_INT_RAS_MASK;
-	if (status) {
-		reset_level = hclge_log_error(dev, "PPU_PF_ABNORMAL_INT_ST0",
-					      &hclge_ppu_pf_abnormal_int[0],
-					      status);
-		HCLGE_SET_DEFAULT_RESET_REQUEST(reset_level);
-	}
-
-	/* clear all PF RAS errors */
->>>>>>> 0ecfebd2
-	hclge_cmd_reuse_desc(&desc[0], false);
-	desc[0].flag |= cpu_to_le16(HCLGE_CMD_FLAG_NEXT);
-
-	ret = hclge_cmd_send(&hdev->hw, &desc[0], num);
-	if (ret)
-<<<<<<< HEAD
-		dev_err(dev, "clear all mpf ras int cmd failed (%d)\n", ret);
-=======
-		dev_err(dev, "clear all pf ras int cmd failed (%d)\n", ret);
->>>>>>> 0ecfebd2
-
-	return ret;
-}
-
-<<<<<<< HEAD
 /* hclge_handle_pf_ras_error: handle all PF RAS errors
  * @hdev: pointer to struct hclge_dev
  * @desc: descriptor for describing the command
@@ -2029,13 +1282,10 @@
 static int hclge_handle_pf_ras_error(struct hclge_dev *hdev,
 				     struct hclge_desc *desc,
 				     int num)
-=======
-static int hclge_handle_all_ras_errors(struct hclge_dev *hdev)
->>>>>>> 0ecfebd2
 {
 	struct hnae3_ae_dev *ae_dev = hdev->ae_dev;
 	struct device *dev = &hdev->pdev->dev;
-<<<<<<< HEAD
+	enum hnae3_reset_type reset_level;
 	__le32 *desc_data;
 	u32 status;
 	int ret;
@@ -2048,7 +1298,68 @@
 	ret = hclge_cmd_send(&hdev->hw, &desc[0], num);
 	if (ret) {
 		dev_err(dev, "query all pf ras int cmd failed (%d)\n", ret);
-=======
+		return ret;
+	}
+
+	/* log SSU(Storage Switch Unit) errors */
+	status = le32_to_cpu(desc[0].data[0]);
+	if (status) {
+		reset_level = hclge_log_error(dev, "SSU_PORT_BASED_ERR_INT",
+					      &hclge_ssu_port_based_err_int[0],
+					      status);
+		HCLGE_SET_DEFAULT_RESET_REQUEST(reset_level);
+	}
+
+	status = le32_to_cpu(desc[0].data[1]);
+	if (status) {
+		reset_level = hclge_log_error(dev, "SSU_FIFO_OVERFLOW_INT",
+					      &hclge_ssu_fifo_overflow_int[0],
+					      status);
+		HCLGE_SET_DEFAULT_RESET_REQUEST(reset_level);
+	}
+
+	status = le32_to_cpu(desc[0].data[2]);
+	if (status) {
+		reset_level = hclge_log_error(dev, "SSU_ETS_TCG_INT",
+					      &hclge_ssu_ets_tcg_int[0],
+					      status);
+		HCLGE_SET_DEFAULT_RESET_REQUEST(reset_level);
+	}
+
+	/* log IGU(Ingress Unit) EGU(Egress Unit) TNL errors */
+	desc_data = (__le32 *)&desc[1];
+	status = le32_to_cpu(*desc_data) & HCLGE_IGU_EGU_TNL_INT_MASK;
+	if (status) {
+		reset_level = hclge_log_error(dev, "IGU_EGU_TNL_INT_STS",
+					      &hclge_igu_egu_tnl_int[0],
+					      status);
+		HCLGE_SET_DEFAULT_RESET_REQUEST(reset_level);
+	}
+
+	/* log PPU(RCB) errors */
+	desc_data = (__le32 *)&desc[3];
+	status = le32_to_cpu(*desc_data) & HCLGE_PPU_PF_INT_RAS_MASK;
+	if (status) {
+		reset_level = hclge_log_error(dev, "PPU_PF_ABNORMAL_INT_ST0",
+					      &hclge_ppu_pf_abnormal_int[0],
+					      status);
+		HCLGE_SET_DEFAULT_RESET_REQUEST(reset_level);
+	}
+
+	/* clear all PF RAS errors */
+	hclge_cmd_reuse_desc(&desc[0], false);
+	desc[0].flag |= cpu_to_le16(HCLGE_CMD_FLAG_NEXT);
+
+	ret = hclge_cmd_send(&hdev->hw, &desc[0], num);
+	if (ret)
+		dev_err(dev, "clear all pf ras int cmd failed (%d)\n", ret);
+
+	return ret;
+}
+
+static int hclge_handle_all_ras_errors(struct hclge_dev *hdev)
+{
+	struct device *dev = &hdev->pdev->dev;
 	u32 mpf_bd_num, pf_bd_num, bd_num;
 	struct hclge_desc desc_bd;
 	struct hclge_desc *desc;
@@ -2060,58 +1371,12 @@
 	ret = hclge_cmd_send(&hdev->hw, &desc_bd, 1);
 	if (ret) {
 		dev_err(dev, "fail(%d) to query ras int status bd num\n", ret);
->>>>>>> 0ecfebd2
 		return ret;
 	}
 	mpf_bd_num = le32_to_cpu(desc_bd.data[0]);
 	pf_bd_num = le32_to_cpu(desc_bd.data[1]);
 	bd_num = max_t(u32, mpf_bd_num, pf_bd_num);
 
-<<<<<<< HEAD
-	/* log SSU(Storage Switch Unit) errors */
-	status = le32_to_cpu(desc[0].data[0]);
-	if (status) {
-		hclge_log_error(dev, "SSU_PORT_BASED_ERR_INT",
-				&hclge_ssu_port_based_err_int[0], status);
-		HCLGE_SET_DEFAULT_RESET_REQUEST(HNAE3_GLOBAL_RESET);
-	}
-
-	status = le32_to_cpu(desc[0].data[1]);
-	if (status) {
-		hclge_log_error(dev, "SSU_FIFO_OVERFLOW_INT",
-				&hclge_ssu_fifo_overflow_int[0], status);
-		HCLGE_SET_DEFAULT_RESET_REQUEST(HNAE3_GLOBAL_RESET);
-	}
-
-	status = le32_to_cpu(desc[0].data[2]);
-	if (status) {
-		hclge_log_error(dev, "SSU_ETS_TCG_INT",
-				&hclge_ssu_ets_tcg_int[0], status);
-		HCLGE_SET_DEFAULT_RESET_REQUEST(HNAE3_GLOBAL_RESET);
-	}
-
-	/* log IGU(Ingress Unit) EGU(Egress Unit) TNL errors */
-	desc_data = (__le32 *)&desc[1];
-	status = le32_to_cpu(*desc_data) & HCLGE_IGU_EGU_TNL_INT_MASK;
-	if (status)
-		hclge_log_error(dev, "IGU_EGU_TNL_INT_STS",
-				&hclge_igu_egu_tnl_int[0], status);
-
-	/* log PPU(RCB) errors */
-	desc_data = (__le32 *)&desc[3];
-	status = le32_to_cpu(*desc_data) & HCLGE_PPU_PF_INT_RAS_MASK;
-	if (status)
-		hclge_log_error(dev, "PPU_PF_ABNORMAL_INT_ST0",
-				&hclge_ppu_pf_abnormal_int[0], status);
-
-	/* clear all PF RAS errors */
-	hclge_cmd_reuse_desc(&desc[0], false);
-	desc[0].flag |= cpu_to_le16(HCLGE_CMD_FLAG_NEXT);
-
-	ret = hclge_cmd_send(&hdev->hw, &desc[0], num);
-	if (ret)
-		dev_err(dev, "clear all pf ras int cmd failed (%d)\n", ret);
-=======
 	desc = kcalloc(bd_num, sizeof(struct hclge_desc), GFP_KERNEL);
 	if (!desc)
 		return -ENOMEM;
@@ -2127,42 +1392,10 @@
 	/* handle all PF RAS errors */
 	ret = hclge_handle_pf_ras_error(hdev, desc, pf_bd_num);
 	kfree(desc);
->>>>>>> 0ecfebd2
 
 	return ret;
 }
 
-<<<<<<< HEAD
-static int hclge_handle_all_ras_errors(struct hclge_dev *hdev)
-{
-	struct device *dev = &hdev->pdev->dev;
-	u32 mpf_bd_num, pf_bd_num, bd_num;
-	struct hclge_desc desc_bd;
-	struct hclge_desc *desc;
-	int ret;
-
-	/* query the number of registers in the RAS int status */
-	hclge_cmd_setup_basic_desc(&desc_bd, HCLGE_QUERY_RAS_INT_STS_BD_NUM,
-				   true);
-	ret = hclge_cmd_send(&hdev->hw, &desc_bd, 1);
-	if (ret) {
-		dev_err(dev, "fail(%d) to query ras int status bd num\n", ret);
-		return ret;
-	}
-	mpf_bd_num = le32_to_cpu(desc_bd.data[0]);
-	pf_bd_num = le32_to_cpu(desc_bd.data[1]);
-	bd_num = max_t(u32, mpf_bd_num, pf_bd_num);
-
-	desc = kcalloc(bd_num, sizeof(struct hclge_desc), GFP_KERNEL);
-	if (!desc)
-		return -ENOMEM;
-
-	/* handle all main PF RAS errors */
-	ret = hclge_handle_mpf_ras_error(hdev, desc, mpf_bd_num);
-	if (ret) {
-		kfree(desc);
-		return ret;
-=======
 static int hclge_log_rocee_ovf_error(struct hclge_dev *hdev)
 {
 	struct device *dev = &hdev->pdev->dev;
@@ -2195,50 +1428,6 @@
 			}
 			err++;
 		}
->>>>>>> 0ecfebd2
-	}
-	memset(desc, 0, bd_num * sizeof(struct hclge_desc));
-
-<<<<<<< HEAD
-	/* handle all PF RAS errors */
-	ret = hclge_handle_pf_ras_error(hdev, desc, pf_bd_num);
-	kfree(desc);
-
-	return ret;
-}
-
-static int hclge_log_rocee_ovf_error(struct hclge_dev *hdev)
-{
-	struct device *dev = &hdev->pdev->dev;
-	struct hclge_desc desc[2];
-	int ret;
-
-	/* read overflow error status */
-	ret = hclge_cmd_query_error(hdev, &desc[0],
-				    HCLGE_ROCEE_PF_RAS_INT_CMD,
-				    0, 0, 0);
-	if (ret) {
-		dev_err(dev, "failed(%d) to query ROCEE OVF error sts\n", ret);
-		return ret;
-	}
-
-	/* log overflow error */
-	if (le32_to_cpu(desc[0].data[0]) & HCLGE_ROCEE_OVF_ERR_INT_MASK) {
-		const struct hclge_hw_error *err;
-		u32 err_sts;
-
-		err = &hclge_rocee_qmm_ovf_err_int[0];
-		err_sts = HCLGE_ROCEE_OVF_ERR_TYPE_MASK &
-			  le32_to_cpu(desc[0].data[0]);
-		while (err->msg) {
-			if (err->int_msk == err_sts) {
-				dev_warn(dev, "%s [error status=0x%x] found\n",
-					 err->msg,
-					 le32_to_cpu(desc[0].data[0]));
-				break;
-			}
-			err++;
-		}
 	}
 
 	if (le32_to_cpu(desc[0].data[1]) & HCLGE_ROCEE_OVF_ERR_INT_MASK) {
@@ -2290,57 +1479,6 @@
 		reset_type = HNAE3_GLOBAL_RESET;
 	}
 
-=======
-	if (le32_to_cpu(desc[0].data[1]) & HCLGE_ROCEE_OVF_ERR_INT_MASK) {
-		dev_warn(dev, "ROCEE TSP OVF [error status=0x%x] found\n",
-			 le32_to_cpu(desc[0].data[1]));
-	}
-
-	if (le32_to_cpu(desc[0].data[2]) & HCLGE_ROCEE_OVF_ERR_INT_MASK) {
-		dev_warn(dev, "ROCEE SCC OVF [error status=0x%x] found\n",
-			 le32_to_cpu(desc[0].data[2]));
-	}
-
-	return 0;
-}
-
-static enum hnae3_reset_type
-hclge_log_and_clear_rocee_ras_error(struct hclge_dev *hdev)
-{
-	enum hnae3_reset_type reset_type = HNAE3_NONE_RESET;
-	struct device *dev = &hdev->pdev->dev;
-	struct hclge_desc desc[2];
-	unsigned int status;
-	int ret;
-
-	/* read RAS error interrupt status */
-	ret = hclge_cmd_query_error(hdev, &desc[0],
-				    HCLGE_QUERY_CLEAR_ROCEE_RAS_INT,
-				    0, 0, 0);
-	if (ret) {
-		dev_err(dev, "failed(%d) to query ROCEE RAS INT SRC\n", ret);
-		/* reset everything for now */
-		return HNAE3_GLOBAL_RESET;
-	}
-
-	status = le32_to_cpu(desc[0].data[0]);
-
-	if (status & HCLGE_ROCEE_RERR_INT_MASK) {
-		dev_warn(dev, "ROCEE RAS AXI rresp error\n");
-		reset_type = HNAE3_FUNC_RESET;
-	}
-
-	if (status & HCLGE_ROCEE_BERR_INT_MASK) {
-		dev_warn(dev, "ROCEE RAS AXI bresp error\n");
-		reset_type = HNAE3_FUNC_RESET;
-	}
-
-	if (status & HCLGE_ROCEE_ECC_INT_MASK) {
-		dev_warn(dev, "ROCEE RAS 2bit ECC error\n");
-		reset_type = HNAE3_GLOBAL_RESET;
-	}
-
->>>>>>> 0ecfebd2
 	if (status & HCLGE_ROCEE_OVF_INT_MASK) {
 		ret = hclge_log_rocee_ovf_error(hdev);
 		if (ret) {
@@ -2371,7 +1509,6 @@
 
 	if (hdev->pdev->revision < 0x21 || !hnae3_dev_roce_supported(hdev))
 		return 0;
-<<<<<<< HEAD
 
 	hclge_cmd_setup_basic_desc(&desc, HCLGE_CONFIG_ROCEE_RAS_INT_EN, false);
 	if (en) {
@@ -2379,15 +1516,6 @@
 		desc.data[0] = cpu_to_le32(HCLGE_ROCEE_RAS_NFE_INT_EN);
 		desc.data[1] = cpu_to_le32(HCLGE_ROCEE_RAS_CE_INT_EN);
 
-=======
-
-	hclge_cmd_setup_basic_desc(&desc, HCLGE_CONFIG_ROCEE_RAS_INT_EN, false);
-	if (en) {
-		/* enable ROCEE hw error interrupts */
-		desc.data[0] = cpu_to_le32(HCLGE_ROCEE_RAS_NFE_INT_EN);
-		desc.data[1] = cpu_to_le32(HCLGE_ROCEE_RAS_CE_INT_EN);
-
->>>>>>> 0ecfebd2
 		hclge_log_and_clear_rocee_ras_error(hdev);
 	}
 	desc.data[2] = cpu_to_le32(HCLGE_ROCEE_RAS_NFE_INT_EN_MASK);
@@ -2508,18 +1636,6 @@
 int hclge_handle_hw_msix_error(struct hclge_dev *hdev,
 			       unsigned long *reset_requests)
 {
-<<<<<<< HEAD
-	struct device *dev = &hdev->pdev->dev;
-	u32 mpf_bd_num, pf_bd_num, bd_num;
-	struct hclge_desc desc_bd;
-	struct hclge_desc *desc;
-	__le32 *desc_data;
-	int ret = 0;
-	u32 status;
-
-	/* set default handling */
-	set_bit(HNAE3_FUNC_RESET, reset_requests);
-=======
 	struct hclge_mac_tnl_stats mac_tnl_stats;
 	struct device *dev = &hdev->pdev->dev;
 	u32 mpf_bd_num, pf_bd_num, bd_num;
@@ -2529,7 +1645,6 @@
 	__le32 *desc_data;
 	u32 status;
 	int ret;
->>>>>>> 0ecfebd2
 
 	/* query the number of bds for the MSIx int status */
 	hclge_cmd_setup_basic_desc(&desc_bd, HCLGE_QUERY_MSIX_INT_STS_BD_NUM,
@@ -2538,11 +1653,6 @@
 	if (ret) {
 		dev_err(dev, "fail(%d) to query msix int status bd num\n",
 			ret);
-<<<<<<< HEAD
-		/* reset everything for now */
-		set_bit(HNAE3_GLOBAL_RESET, reset_requests);
-=======
->>>>>>> 0ecfebd2
 		return ret;
 	}
 
@@ -2563,11 +1673,6 @@
 	if (ret) {
 		dev_err(dev, "query all mpf msix int cmd failed (%d)\n",
 			ret);
-<<<<<<< HEAD
-		/* reset everything for now */
-		set_bit(HNAE3_GLOBAL_RESET, reset_requests);
-=======
->>>>>>> 0ecfebd2
 		goto msi_error;
 	}
 
@@ -2575,16 +1680,10 @@
 	desc_data = (__le32 *)&desc[1];
 	status = le32_to_cpu(*desc_data);
 	if (status) {
-<<<<<<< HEAD
-		hclge_log_error(dev, "MAC_AFIFO_TNL_INT_R",
-				&hclge_mac_afifo_tnl_int[0], status);
-		set_bit(HNAE3_GLOBAL_RESET, reset_requests);
-=======
 		reset_level = hclge_log_error(dev, "MAC_AFIFO_TNL_INT_R",
 					      &hclge_mac_afifo_tnl_int[0],
 					      status);
 		set_bit(reset_level, reset_requests);
->>>>>>> 0ecfebd2
 	}
 
 	/* log PPU(RCB) MPF errors */
@@ -2592,17 +1691,11 @@
 	status = le32_to_cpu(*(desc_data + 2)) &
 			HCLGE_PPU_MPF_INT_ST2_MSIX_MASK;
 	if (status) {
-<<<<<<< HEAD
-		hclge_log_error(dev, "PPU_MPF_ABNORMAL_INT_ST2",
-				&hclge_ppu_mpf_abnormal_int_st2[0], status);
-		set_bit(HNAE3_CORE_RESET, reset_requests);
-=======
 		reset_level =
 			hclge_log_error(dev, "PPU_MPF_ABNORMAL_INT_ST2",
 					&hclge_ppu_mpf_abnormal_int_st2[0],
 					status);
 		set_bit(reset_level, reset_requests);
->>>>>>> 0ecfebd2
 	}
 
 	/* clear all main PF MSIx errors */
@@ -2613,11 +1706,6 @@
 	if (ret) {
 		dev_err(dev, "clear all mpf msix int cmd failed (%d)\n",
 			ret);
-<<<<<<< HEAD
-		/* reset everything for now */
-		set_bit(HNAE3_GLOBAL_RESET, reset_requests);
-=======
->>>>>>> 0ecfebd2
 		goto msi_error;
 	}
 
@@ -2631,60 +1719,37 @@
 	if (ret) {
 		dev_err(dev, "query all pf msix int cmd failed (%d)\n",
 			ret);
-<<<<<<< HEAD
-		/* reset everything for now */
-		set_bit(HNAE3_GLOBAL_RESET, reset_requests);
-=======
->>>>>>> 0ecfebd2
 		goto msi_error;
 	}
 
 	/* log SSU PF errors */
 	status = le32_to_cpu(desc[0].data[0]) & HCLGE_SSU_PORT_INT_MSIX_MASK;
 	if (status) {
-<<<<<<< HEAD
-		hclge_log_error(dev, "SSU_PORT_BASED_ERR_INT",
-				&hclge_ssu_port_based_pf_int[0], status);
-		set_bit(HNAE3_GLOBAL_RESET, reset_requests);
-=======
 		reset_level = hclge_log_error(dev, "SSU_PORT_BASED_ERR_INT",
 					      &hclge_ssu_port_based_pf_int[0],
 					      status);
 		set_bit(reset_level, reset_requests);
->>>>>>> 0ecfebd2
 	}
 
 	/* read and log PPP PF errors */
 	desc_data = (__le32 *)&desc[2];
 	status = le32_to_cpu(*desc_data);
-<<<<<<< HEAD
-	if (status)
-		hclge_log_error(dev, "PPP_PF_ABNORMAL_INT_ST0",
-				&hclge_ppp_pf_abnormal_int[0], status);
-=======
 	if (status) {
 		reset_level = hclge_log_error(dev, "PPP_PF_ABNORMAL_INT_ST0",
 					      &hclge_ppp_pf_abnormal_int[0],
 					      status);
 		set_bit(reset_level, reset_requests);
 	}
->>>>>>> 0ecfebd2
 
 	/* log PPU(RCB) PF errors */
 	desc_data = (__le32 *)&desc[3];
 	status = le32_to_cpu(*desc_data) & HCLGE_PPU_PF_INT_MSIX_MASK;
-<<<<<<< HEAD
-	if (status)
-		hclge_log_error(dev, "PPU_PF_ABNORMAL_INT_ST",
-				&hclge_ppu_pf_abnormal_int[0], status);
-=======
 	if (status) {
 		reset_level = hclge_log_error(dev, "PPU_PF_ABNORMAL_INT_ST",
 					      &hclge_ppu_pf_abnormal_int[0],
 					      status);
 		set_bit(reset_level, reset_requests);
 	}
->>>>>>> 0ecfebd2
 
 	/* clear all PF MSIx errors */
 	hclge_cmd_reuse_desc(&desc[0], false);
@@ -2694,10 +1759,6 @@
 	if (ret) {
 		dev_err(dev, "clear all pf msix int cmd failed (%d)\n",
 			ret);
-<<<<<<< HEAD
-		/* reset everything for now */
-		set_bit(HNAE3_GLOBAL_RESET, reset_requests);
-=======
 	}
 
 	/* query and clear mac tnl interruptions */
@@ -2723,7 +1784,6 @@
 		if (ret)
 			dev_err(dev, "clear mac tnl int failed (%d)\n", ret);
 		set_bit(HNAE3_NONE_RESET, reset_requests);
->>>>>>> 0ecfebd2
 	}
 
 msi_error:
