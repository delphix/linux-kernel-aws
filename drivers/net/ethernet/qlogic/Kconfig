--- conflicted
+++ resolved
@@ -107,22 +107,7 @@
 	---help---
 	  This enables the support for ...
 
-<<<<<<< HEAD
-=======
 config QED_RDMA
 	bool
 
-config INFINIBAND_QEDR
-	tristate "QLogic qede RoCE sources [debug]"
-	depends on QEDE && 64BIT
-	select QED_LL2
-	select QED_RDMA
-	default n
-	---help---
-	  This provides a temporary node that allows the compilation
-	  and logical testing of the InfiniBand over Ethernet support
-	  for QLogic QED. This would be replaced by the 'real' option
-	  once the QEDR driver is added [+relocated].
-
->>>>>>> fceb9c3e
 endif # NET_VENDOR_QLOGIC