/*
 * FireDTV driver (formerly known as FireSAT)
 *
 * Copyright (C) 2004 Andreas Monitzer <andy@monitzer.com>
 * Copyright (C) 2008 Ben Backx <ben@bbackx.com>
 * Copyright (C) 2008 Henrik Kurelid <henrik@kurelid.se>
 *
 *	This program is free software; you can redistribute it and/or
 *	modify it under the terms of the GNU General Public License as
 *	published by the Free Software Foundation; either version 2 of
 *	the License, or (at your option) any later version.
 */

#include <linux/bug.h>
#include <linux/crc32.h>
#include <linux/delay.h>
#include <linux/device.h>
#include <linux/jiffies.h>
#include <linux/kernel.h>
#include <linux/moduleparam.h>
#include <linux/mutex.h>
#include <linux/string.h>
#include <linux/stringify.h>
#include <linux/wait.h>
#include <linux/workqueue.h>

#include <dvb_frontend.h>

#include "firedtv.h"

#define FCP_COMMAND_REGISTER		0xfffff0000b00ULL

#define AVC_CTYPE_CONTROL		0x0
#define AVC_CTYPE_STATUS		0x1
#define AVC_CTYPE_NOTIFY		0x3

#define AVC_RESPONSE_ACCEPTED		0x9
#define AVC_RESPONSE_STABLE		0xc
#define AVC_RESPONSE_CHANGED		0xd
#define AVC_RESPONSE_INTERIM		0xf

#define AVC_SUBUNIT_TYPE_TUNER		(0x05 << 3)
#define AVC_SUBUNIT_TYPE_UNIT		(0x1f << 3)

#define AVC_OPCODE_VENDOR		0x00
#define AVC_OPCODE_READ_DESCRIPTOR	0x09
#define AVC_OPCODE_DSIT			0xc8
#define AVC_OPCODE_DSD			0xcb

#define DESCRIPTOR_TUNER_STATUS 	0x80
#define DESCRIPTOR_SUBUNIT_IDENTIFIER	0x00

#define SFE_VENDOR_DE_COMPANYID_0	0x00 /* OUI of Digital Everywhere */
#define SFE_VENDOR_DE_COMPANYID_1	0x12
#define SFE_VENDOR_DE_COMPANYID_2	0x87

#define SFE_VENDOR_OPCODE_REGISTER_REMOTE_CONTROL 0x0a
#define SFE_VENDOR_OPCODE_LNB_CONTROL		0x52
#define SFE_VENDOR_OPCODE_TUNE_QPSK		0x58 /* for DVB-S */

#define SFE_VENDOR_OPCODE_GET_FIRMWARE_VERSION	0x00
#define SFE_VENDOR_OPCODE_HOST2CA		0x56
#define SFE_VENDOR_OPCODE_CA2HOST		0x57
#define SFE_VENDOR_OPCODE_CISTATUS		0x59
#define SFE_VENDOR_OPCODE_TUNE_QPSK2		0x60 /* for DVB-S2 */

#define SFE_VENDOR_TAG_CA_RESET			0x00
#define SFE_VENDOR_TAG_CA_APPLICATION_INFO	0x01
#define SFE_VENDOR_TAG_CA_PMT			0x02
#define SFE_VENDOR_TAG_CA_DATE_TIME		0x04
#define SFE_VENDOR_TAG_CA_MMI			0x05
#define SFE_VENDOR_TAG_CA_ENTER_MENU		0x07

#define EN50221_LIST_MANAGEMENT_ONLY	0x03
#define EN50221_TAG_APP_INFO		0x9f8021
#define EN50221_TAG_CA_INFO		0x9f8031

struct avc_command_frame {
	u8 ctype;
	u8 subunit;
	u8 opcode;
	u8 operand[509];
};

struct avc_response_frame {
	u8 response;
	u8 subunit;
	u8 opcode;
	u8 operand[509];
};

#define LAST_OPERAND (509 - 1)

static inline void clear_operands(struct avc_command_frame *c, int from, int to)
{
	memset(&c->operand[from], 0, to - from + 1);
}

static void pad_operands(struct avc_command_frame *c, int from)
{
	int to = ALIGN(from, 4);

	if (from <= to && to <= LAST_OPERAND)
		clear_operands(c, from, to);
}

#define AVC_DEBUG_READ_DESCRIPTOR              0x0001
#define AVC_DEBUG_DSIT                         0x0002
#define AVC_DEBUG_DSD                          0x0004
#define AVC_DEBUG_REGISTER_REMOTE_CONTROL      0x0008
#define AVC_DEBUG_LNB_CONTROL                  0x0010
#define AVC_DEBUG_TUNE_QPSK                    0x0020
#define AVC_DEBUG_TUNE_QPSK2                   0x0040
#define AVC_DEBUG_HOST2CA                      0x0080
#define AVC_DEBUG_CA2HOST                      0x0100
#define AVC_DEBUG_APPLICATION_PMT              0x4000
#define AVC_DEBUG_FCP_PAYLOADS                 0x8000

static int avc_debug;
module_param_named(debug, avc_debug, int, 0644);
MODULE_PARM_DESC(debug, "Verbose logging (none = 0"
	", FCP subactions"
	": READ DESCRIPTOR = "		__stringify(AVC_DEBUG_READ_DESCRIPTOR)
	", DSIT = "			__stringify(AVC_DEBUG_DSIT)
	", REGISTER_REMOTE_CONTROL = "	__stringify(AVC_DEBUG_REGISTER_REMOTE_CONTROL)
	", LNB CONTROL = "		__stringify(AVC_DEBUG_LNB_CONTROL)
	", TUNE QPSK = "		__stringify(AVC_DEBUG_TUNE_QPSK)
	", TUNE QPSK2 = "		__stringify(AVC_DEBUG_TUNE_QPSK2)
	", HOST2CA = "			__stringify(AVC_DEBUG_HOST2CA)
	", CA2HOST = "			__stringify(AVC_DEBUG_CA2HOST)
	"; Application sent PMT = "	__stringify(AVC_DEBUG_APPLICATION_PMT)
	", FCP payloads = "		__stringify(AVC_DEBUG_FCP_PAYLOADS)
	", or a combination, or all = -1)");

/*
 * This is a workaround since there is no vendor specific command to retrieve
 * ca_info using AVC. If this parameter is not used, ca_system_id will be
 * filled with application_manufacturer from ca_app_info.
 * Digital Everywhere have said that adding ca_info is on their TODO list.
 */
static unsigned int num_fake_ca_system_ids;
static int fake_ca_system_ids[4] = { -1, -1, -1, -1 };
module_param_array(fake_ca_system_ids, int, &num_fake_ca_system_ids, 0644);
MODULE_PARM_DESC(fake_ca_system_ids, "If your CAM application manufacturer "
		 "does not have the same ca_system_id as your CAS, you can "
		 "override what ca_system_ids are presented to the "
		 "application by setting this field to an array of ids.");

static const char *debug_fcp_ctype(unsigned int ctype)
{
	static const char *ctypes[] = {
		[0x0] = "CONTROL",		[0x1] = "STATUS",
		[0x2] = "SPECIFIC INQUIRY",	[0x3] = "NOTIFY",
		[0x4] = "GENERAL INQUIRY",	[0x8] = "NOT IMPLEMENTED",
		[0x9] = "ACCEPTED",		[0xa] = "REJECTED",
		[0xb] = "IN TRANSITION",	[0xc] = "IMPLEMENTED/STABLE",
		[0xd] = "CHANGED",		[0xf] = "INTERIM",
	};
	const char *ret = ctype < ARRAY_SIZE(ctypes) ? ctypes[ctype] : NULL;

	return ret ? ret : "?";
}

static const char *debug_fcp_opcode(unsigned int opcode,
				    const u8 *data, int length)
{
	switch (opcode) {
	case AVC_OPCODE_VENDOR:
		break;
	case AVC_OPCODE_READ_DESCRIPTOR:
		return avc_debug & AVC_DEBUG_READ_DESCRIPTOR ?
				"ReadDescriptor" : NULL;
	case AVC_OPCODE_DSIT:
		return avc_debug & AVC_DEBUG_DSIT ?
				"DirectSelectInfo.Type" : NULL;
	case AVC_OPCODE_DSD:
		return avc_debug & AVC_DEBUG_DSD ? "DirectSelectData" : NULL;
	default:
		return "Unknown";
	}

	if (length < 7 ||
	    data[3] != SFE_VENDOR_DE_COMPANYID_0 ||
	    data[4] != SFE_VENDOR_DE_COMPANYID_1 ||
	    data[5] != SFE_VENDOR_DE_COMPANYID_2)
		return "Vendor/Unknown";

	switch (data[6]) {
	case SFE_VENDOR_OPCODE_REGISTER_REMOTE_CONTROL:
		return avc_debug & AVC_DEBUG_REGISTER_REMOTE_CONTROL ?
				"RegisterRC" : NULL;
	case SFE_VENDOR_OPCODE_LNB_CONTROL:
		return avc_debug & AVC_DEBUG_LNB_CONTROL ? "LNBControl" : NULL;
	case SFE_VENDOR_OPCODE_TUNE_QPSK:
		return avc_debug & AVC_DEBUG_TUNE_QPSK ? "TuneQPSK" : NULL;
	case SFE_VENDOR_OPCODE_TUNE_QPSK2:
		return avc_debug & AVC_DEBUG_TUNE_QPSK2 ? "TuneQPSK2" : NULL;
	case SFE_VENDOR_OPCODE_HOST2CA:
		return avc_debug & AVC_DEBUG_HOST2CA ? "Host2CA" : NULL;
	case SFE_VENDOR_OPCODE_CA2HOST:
		return avc_debug & AVC_DEBUG_CA2HOST ? "CA2Host" : NULL;
	}
	return "Vendor/Unknown";
}

static void debug_fcp(const u8 *data, int length)
{
	unsigned int subunit_type, subunit_id, opcode;
	const char *op, *prefix;

	prefix       = data[0] > 7 ? "FCP <- " : "FCP -> ";
	subunit_type = data[1] >> 3;
	subunit_id   = data[1] & 7;
	opcode       = subunit_type == 0x1e || subunit_id == 5 ? ~0 : data[2];
	op           = debug_fcp_opcode(opcode, data, length);

	if (op) {
		printk(KERN_INFO "%ssu=%x.%x l=%d: %-8s - %s\n",
		       prefix, subunit_type, subunit_id, length,
		       debug_fcp_ctype(data[0]), op);
		if (avc_debug & AVC_DEBUG_FCP_PAYLOADS)
			print_hex_dump(KERN_INFO, prefix, DUMP_PREFIX_NONE,
				       16, 1, data, length, false);
	}
}

static void debug_pmt(char *msg, int length)
{
	printk(KERN_INFO "APP PMT -> l=%d\n", length);
	print_hex_dump(KERN_INFO, "APP PMT -> ", DUMP_PREFIX_NONE,
		       16, 1, msg, length, false);
}

static int avc_write(struct firedtv *fdtv)
{
	int err, retry;

	fdtv->avc_reply_received = false;

	for (retry = 0; retry < 6; retry++) {
		if (unlikely(avc_debug))
			debug_fcp(fdtv->avc_data, fdtv->avc_data_length);

		err = fdtv_write(fdtv, FCP_COMMAND_REGISTER,
				 fdtv->avc_data, fdtv->avc_data_length);
		if (err) {
			dev_err(fdtv->device, "FCP command write failed\n");

			return err;
		}

		/*
		 * AV/C specs say that answers should be sent within 150 ms.
		 * Time out after 200 ms.
		 */
		if (wait_event_timeout(fdtv->avc_wait,
				       fdtv->avc_reply_received,
				       msecs_to_jiffies(200)) != 0)
			return 0;
	}
	dev_err(fdtv->device, "FCP response timed out\n");

	return -ETIMEDOUT;
}

static bool is_register_rc(struct avc_response_frame *r)
{
	return r->opcode     == AVC_OPCODE_VENDOR &&
	       r->operand[0] == SFE_VENDOR_DE_COMPANYID_0 &&
	       r->operand[1] == SFE_VENDOR_DE_COMPANYID_1 &&
	       r->operand[2] == SFE_VENDOR_DE_COMPANYID_2 &&
	       r->operand[3] == SFE_VENDOR_OPCODE_REGISTER_REMOTE_CONTROL;
}

int avc_recv(struct firedtv *fdtv, void *data, size_t length)
{
	struct avc_response_frame *r = data;

	if (unlikely(avc_debug))
		debug_fcp(data, length);

	if (length >= 8 && is_register_rc(r)) {
		switch (r->response) {
		case AVC_RESPONSE_CHANGED:
			fdtv_handle_rc(fdtv, r->operand[4] << 8 | r->operand[5]);
			schedule_work(&fdtv->remote_ctrl_work);
			break;
		case AVC_RESPONSE_INTERIM:
			if (is_register_rc((void *)fdtv->avc_data))
				goto wake;
			break;
		default:
			dev_info(fdtv->device,
				 "remote control result = %d\n", r->response);
		}
		return 0;
	}

	if (fdtv->avc_reply_received) {
		dev_err(fdtv->device, "out-of-order AVC response, ignored\n");
		return -EIO;
	}

	memcpy(fdtv->avc_data, data, length);
	fdtv->avc_data_length = length;
wake:
	fdtv->avc_reply_received = true;
	wake_up(&fdtv->avc_wait);

	return 0;
}

static int add_pid_filter(struct firedtv *fdtv, u8 *operand)
{
	int i, n, pos = 1;

	for (i = 0, n = 0; i < 16; i++) {
		if (test_bit(i, &fdtv->channel_active)) {
			operand[pos++] = 0x13; /* flowfunction relay */
			operand[pos++] = 0x80; /* dsd_sel_spec_valid_flags -> PID */
			operand[pos++] = (fdtv->channel_pid[i] >> 8) & 0x1f;
			operand[pos++] = fdtv->channel_pid[i] & 0xff;
			operand[pos++] = 0x00; /* tableID */
			operand[pos++] = 0x00; /* filter_length */
			n++;
		}
	}
	operand[0] = n;

	return pos;
}

/*
 * tuning command for setting the relative LNB frequency
 * (not supported by the AVC standard)
 */
static int avc_tuner_tuneqpsk(struct firedtv *fdtv,
			      struct dvb_frontend_parameters *params)
{
	struct avc_command_frame *c = (void *)fdtv->avc_data;

	c->opcode = AVC_OPCODE_VENDOR;

	c->operand[0] = SFE_VENDOR_DE_COMPANYID_0;
	c->operand[1] = SFE_VENDOR_DE_COMPANYID_1;
	c->operand[2] = SFE_VENDOR_DE_COMPANYID_2;
	if (fdtv->type == FIREDTV_DVB_S2)
		c->operand[3] = SFE_VENDOR_OPCODE_TUNE_QPSK2;
	else
		c->operand[3] = SFE_VENDOR_OPCODE_TUNE_QPSK;

	c->operand[4] = (params->frequency >> 24) & 0xff;
	c->operand[5] = (params->frequency >> 16) & 0xff;
	c->operand[6] = (params->frequency >> 8) & 0xff;
	c->operand[7] = params->frequency & 0xff;

	c->operand[8] = ((params->u.qpsk.symbol_rate / 1000) >> 8) & 0xff;
	c->operand[9] = (params->u.qpsk.symbol_rate / 1000) & 0xff;

	switch (params->u.qpsk.fec_inner) {
	case FEC_1_2:	c->operand[10] = 0x1; break;
	case FEC_2_3:	c->operand[10] = 0x2; break;
	case FEC_3_4:	c->operand[10] = 0x3; break;
	case FEC_5_6:	c->operand[10] = 0x4; break;
	case FEC_7_8:	c->operand[10] = 0x5; break;
	case FEC_4_5:
	case FEC_8_9:
	case FEC_AUTO:
	default:	c->operand[10] = 0x0;
	}

	if (fdtv->voltage == 0xff)
		c->operand[11] = 0xff;
	else if (fdtv->voltage == SEC_VOLTAGE_18) /* polarisation */
		c->operand[11] = 0;
	else
		c->operand[11] = 1;

	if (fdtv->tone == 0xff)
		c->operand[12] = 0xff;
	else if (fdtv->tone == SEC_TONE_ON) /* band */
		c->operand[12] = 1;
	else
		c->operand[12] = 0;

	if (fdtv->type == FIREDTV_DVB_S2) {
		if (fdtv->fe.dtv_property_cache.delivery_system == SYS_DVBS2) {
			switch (fdtv->fe.dtv_property_cache.modulation) {
			case QAM_16:		c->operand[13] = 0x1; break;
			case QPSK:		c->operand[13] = 0x2; break;
			case PSK_8:		c->operand[13] = 0x3; break;
			default:		c->operand[13] = 0x2; break;
			}
			switch (fdtv->fe.dtv_property_cache.rolloff) {
			case ROLLOFF_AUTO:	c->operand[14] = 0x2; break;
			case ROLLOFF_35:	c->operand[14] = 0x2; break;
			case ROLLOFF_20:	c->operand[14] = 0x0; break;
			case ROLLOFF_25:	c->operand[14] = 0x1; break;
			/* case ROLLOFF_NONE:	c->operand[14] = 0xff; break; */
			}
			switch (fdtv->fe.dtv_property_cache.pilot) {
			case PILOT_AUTO:	c->operand[15] = 0x0; break;
			case PILOT_OFF:		c->operand[15] = 0x0; break;
			case PILOT_ON:		c->operand[15] = 0x1; break;
			}
		} else {
			c->operand[13] = 0x1;  /* auto modulation */
			c->operand[14] = 0xff; /* disable rolloff */
			c->operand[15] = 0xff; /* disable pilot */
		}
		return 16;
	} else {
		return 13;
	}
}

static int avc_tuner_dsd_dvb_c(struct firedtv *fdtv,
			       struct dvb_frontend_parameters *params)
{
	struct avc_command_frame *c = (void *)fdtv->avc_data;

	c->opcode = AVC_OPCODE_DSD;

	c->operand[0] = 0;    /* source plug */
	c->operand[1] = 0xd2; /* subfunction replace */
	c->operand[2] = 0x20; /* system id = DVB */
	c->operand[3] = 0x00; /* antenna number */
	c->operand[4] = 0x11; /* system_specific_multiplex selection_length */

	/* multiplex_valid_flags, high byte */
	c->operand[5] =   0 << 7 /* reserved */
			| 0 << 6 /* Polarisation */
			| 0 << 5 /* Orbital_Pos */
			| 1 << 4 /* Frequency */
			| 1 << 3 /* Symbol_Rate */
			| 0 << 2 /* FEC_outer */
			| (params->u.qam.fec_inner  != FEC_AUTO ? 1 << 1 : 0)
			| (params->u.qam.modulation != QAM_AUTO ? 1 << 0 : 0);

	/* multiplex_valid_flags, low byte */
	c->operand[6] =   0 << 7 /* NetworkID */
			| 0 << 0 /* reserved */ ;

	c->operand[7]  = 0x00;
	c->operand[8]  = 0x00;
	c->operand[9]  = 0x00;
	c->operand[10] = 0x00;

	c->operand[11] = (((params->frequency / 4000) >> 16) & 0xff) | (2 << 6);
	c->operand[12] = ((params->frequency / 4000) >> 8) & 0xff;
	c->operand[13] = (params->frequency / 4000) & 0xff;
	c->operand[14] = ((params->u.qpsk.symbol_rate / 1000) >> 12) & 0xff;
	c->operand[15] = ((params->u.qpsk.symbol_rate / 1000) >> 4) & 0xff;
	c->operand[16] = ((params->u.qpsk.symbol_rate / 1000) << 4) & 0xf0;
	c->operand[17] = 0x00;

	switch (params->u.qpsk.fec_inner) {
	case FEC_1_2:	c->operand[18] = 0x1; break;
	case FEC_2_3:	c->operand[18] = 0x2; break;
	case FEC_3_4:	c->operand[18] = 0x3; break;
	case FEC_5_6:	c->operand[18] = 0x4; break;
	case FEC_7_8:	c->operand[18] = 0x5; break;
	case FEC_8_9:	c->operand[18] = 0x6; break;
	case FEC_4_5:	c->operand[18] = 0x8; break;
	case FEC_AUTO:
	default:	c->operand[18] = 0x0;
	}

	switch (params->u.qam.modulation) {
	case QAM_16:	c->operand[19] = 0x08; break;
	case QAM_32:	c->operand[19] = 0x10; break;
	case QAM_64:	c->operand[19] = 0x18; break;
	case QAM_128:	c->operand[19] = 0x20; break;
	case QAM_256:	c->operand[19] = 0x28; break;
	case QAM_AUTO:
	default:	c->operand[19] = 0x00;
	}

	c->operand[20] = 0x00;
	c->operand[21] = 0x00;

	return 22 + add_pid_filter(fdtv, &c->operand[22]);
}

static int avc_tuner_dsd_dvb_t(struct firedtv *fdtv,
			       struct dvb_frontend_parameters *params)
{
	struct dvb_ofdm_parameters *ofdm = &params->u.ofdm;
	struct avc_command_frame *c = (void *)fdtv->avc_data;

	c->opcode = AVC_OPCODE_DSD;

	c->operand[0] = 0;    /* source plug */
	c->operand[1] = 0xd2; /* subfunction replace */
	c->operand[2] = 0x20; /* system id = DVB */
	c->operand[3] = 0x00; /* antenna number */
	c->operand[4] = 0x0c; /* system_specific_multiplex selection_length */

	/* multiplex_valid_flags, high byte */
	c->operand[5] =
	      0 << 7 /* reserved */
	    | 1 << 6 /* CenterFrequency */
	    | (ofdm->bandwidth      != BANDWIDTH_AUTO        ? 1 << 5 : 0)
	    | (ofdm->constellation  != QAM_AUTO              ? 1 << 4 : 0)
	    | (ofdm->hierarchy_information != HIERARCHY_AUTO ? 1 << 3 : 0)
	    | (ofdm->code_rate_HP   != FEC_AUTO              ? 1 << 2 : 0)
	    | (ofdm->code_rate_LP   != FEC_AUTO              ? 1 << 1 : 0)
	    | (ofdm->guard_interval != GUARD_INTERVAL_AUTO   ? 1 << 0 : 0);

	/* multiplex_valid_flags, low byte */
	c->operand[6] =
	      0 << 7 /* NetworkID */
	    | (ofdm->transmission_mode != TRANSMISSION_MODE_AUTO ? 1 << 6 : 0)
	    | 0 << 5 /* OtherFrequencyFlag */
	    | 0 << 0 /* reserved */ ;

	c->operand[7]  = 0x0;
	c->operand[8]  = (params->frequency / 10) >> 24;
	c->operand[9]  = ((params->frequency / 10) >> 16) & 0xff;
	c->operand[10] = ((params->frequency / 10) >>  8) & 0xff;
	c->operand[11] = (params->frequency / 10) & 0xff;

	switch (ofdm->bandwidth) {
	case BANDWIDTH_7_MHZ:	c->operand[12] = 0x20; break;
	case BANDWIDTH_8_MHZ:
	case BANDWIDTH_6_MHZ:	/* not defined by AVC spec */
	case BANDWIDTH_AUTO:
	default:		c->operand[12] = 0x00;
	}

	switch (ofdm->constellation) {
	case QAM_16:	c->operand[13] = 1 << 6; break;
	case QAM_64:	c->operand[13] = 2 << 6; break;
	case QPSK:
	default:	c->operand[13] = 0x00;
	}

	switch (ofdm->hierarchy_information) {
	case HIERARCHY_1:	c->operand[13] |= 1 << 3; break;
	case HIERARCHY_2:	c->operand[13] |= 2 << 3; break;
	case HIERARCHY_4:	c->operand[13] |= 3 << 3; break;
	case HIERARCHY_AUTO:
	case HIERARCHY_NONE:
	default:		break;
	}

	switch (ofdm->code_rate_HP) {
	case FEC_2_3:	c->operand[13] |= 1; break;
	case FEC_3_4:	c->operand[13] |= 2; break;
	case FEC_5_6:	c->operand[13] |= 3; break;
	case FEC_7_8:	c->operand[13] |= 4; break;
	case FEC_1_2:
	default:	break;
	}

	switch (ofdm->code_rate_LP) {
	case FEC_2_3:	c->operand[14] = 1 << 5; break;
	case FEC_3_4:	c->operand[14] = 2 << 5; break;
	case FEC_5_6:	c->operand[14] = 3 << 5; break;
	case FEC_7_8:	c->operand[14] = 4 << 5; break;
	case FEC_1_2:
	default:	c->operand[14] = 0x00; break;
	}

	switch (ofdm->guard_interval) {
	case GUARD_INTERVAL_1_16:	c->operand[14] |= 1 << 3; break;
	case GUARD_INTERVAL_1_8:	c->operand[14] |= 2 << 3; break;
	case GUARD_INTERVAL_1_4:	c->operand[14] |= 3 << 3; break;
	case GUARD_INTERVAL_1_32:
	case GUARD_INTERVAL_AUTO:
	default:			break;
	}

	switch (ofdm->transmission_mode) {
	case TRANSMISSION_MODE_8K:	c->operand[14] |= 1 << 1; break;
	case TRANSMISSION_MODE_2K:
	case TRANSMISSION_MODE_AUTO:
	default:			break;
	}

	c->operand[15] = 0x00; /* network_ID[0] */
	c->operand[16] = 0x00; /* network_ID[1] */

	return 17 + add_pid_filter(fdtv, &c->operand[17]);
}

int avc_tuner_dsd(struct firedtv *fdtv,
		  struct dvb_frontend_parameters *params)
{
	struct avc_command_frame *c = (void *)fdtv->avc_data;
	int pos, ret;

	mutex_lock(&fdtv->avc_mutex);

	c->ctype   = AVC_CTYPE_CONTROL;
	c->subunit = AVC_SUBUNIT_TYPE_TUNER | fdtv->subunit;

	switch (fdtv->type) {
	case FIREDTV_DVB_S:
	case FIREDTV_DVB_S2: pos = avc_tuner_tuneqpsk(fdtv, params); break;
	case FIREDTV_DVB_C: pos = avc_tuner_dsd_dvb_c(fdtv, params); break;
	case FIREDTV_DVB_T: pos = avc_tuner_dsd_dvb_t(fdtv, params); break;
	default:
		BUG();
	}
	pad_operands(c, pos);

	fdtv->avc_data_length = ALIGN(3 + pos, 4);
	ret = avc_write(fdtv);
#if 0
	/*
	 * FIXME:
	 * u8 *status was an out-parameter of avc_tuner_dsd, unused by caller.
	 * Check for AVC_RESPONSE_ACCEPTED here instead?
	 */
	if (status)
		*status = r->operand[2];
#endif
	mutex_unlock(&fdtv->avc_mutex);

	if (ret == 0)
		msleep(500);

	return ret;
}

int avc_tuner_set_pids(struct firedtv *fdtv, unsigned char pidc, u16 pid[])
{
	struct avc_command_frame *c = (void *)fdtv->avc_data;
	int ret, pos, k;

	if (pidc > 16 && pidc != 0xff)
		return -EINVAL;

	mutex_lock(&fdtv->avc_mutex);

	c->ctype   = AVC_CTYPE_CONTROL;
	c->subunit = AVC_SUBUNIT_TYPE_TUNER | fdtv->subunit;
	c->opcode  = AVC_OPCODE_DSD;

	c->operand[0] = 0;	/* source plug */
	c->operand[1] = 0xd2;	/* subfunction replace */
	c->operand[2] = 0x20;	/* system id = DVB */
	c->operand[3] = 0x00;	/* antenna number */
	c->operand[4] = 0x00;	/* system_specific_multiplex selection_length */
	c->operand[5] = pidc;	/* Nr_of_dsd_sel_specs */

	pos = 6;
	if (pidc != 0xff)
		for (k = 0; k < pidc; k++) {
			c->operand[pos++] = 0x13; /* flowfunction relay */
			c->operand[pos++] = 0x80; /* dsd_sel_spec_valid_flags -> PID */
			c->operand[pos++] = (pid[k] >> 8) & 0x1f;
			c->operand[pos++] = pid[k] & 0xff;
			c->operand[pos++] = 0x00; /* tableID */
			c->operand[pos++] = 0x00; /* filter_length */
		}
	pad_operands(c, pos);

	fdtv->avc_data_length = ALIGN(3 + pos, 4);
	ret = avc_write(fdtv);

	/* FIXME: check response code? */

	mutex_unlock(&fdtv->avc_mutex);

	if (ret == 0)
		msleep(50);

	return ret;
}

int avc_tuner_get_ts(struct firedtv *fdtv)
{
	struct avc_command_frame *c = (void *)fdtv->avc_data;
	int ret, sl;

	mutex_lock(&fdtv->avc_mutex);

	c->ctype   = AVC_CTYPE_CONTROL;
	c->subunit = AVC_SUBUNIT_TYPE_TUNER | fdtv->subunit;
	c->opcode  = AVC_OPCODE_DSIT;

	sl = fdtv->type == FIREDTV_DVB_T ? 0x0c : 0x11;

	c->operand[0] = 0;	/* source plug */
	c->operand[1] = 0xd2;	/* subfunction replace */
	c->operand[2] = 0xff;	/* status */
	c->operand[3] = 0x20;	/* system id = DVB */
	c->operand[4] = 0x00;	/* antenna number */
	c->operand[5] = 0x0; 	/* system_specific_search_flags */
	c->operand[6] = sl;	/* system_specific_multiplex selection_length */
	/*
	 * operand[7]: valid_flags[0]
	 * operand[8]: valid_flags[1]
	 * operand[7 + sl]: nr_of_dsit_sel_specs (always 0)
	 */
	clear_operands(c, 7, 24);

	fdtv->avc_data_length = fdtv->type == FIREDTV_DVB_T ? 24 : 28;
	ret = avc_write(fdtv);

	/* FIXME: check response code? */

	mutex_unlock(&fdtv->avc_mutex);

	if (ret == 0)
		msleep(250);

	return ret;
}

int avc_identify_subunit(struct firedtv *fdtv)
{
	struct avc_command_frame *c = (void *)fdtv->avc_data;
	struct avc_response_frame *r = (void *)fdtv->avc_data;
	int ret;

	mutex_lock(&fdtv->avc_mutex);

	c->ctype   = AVC_CTYPE_CONTROL;
	c->subunit = AVC_SUBUNIT_TYPE_TUNER | fdtv->subunit;
	c->opcode  = AVC_OPCODE_READ_DESCRIPTOR;

	c->operand[0] = DESCRIPTOR_SUBUNIT_IDENTIFIER;
	c->operand[1] = 0xff;
	c->operand[2] = 0x00;
	c->operand[3] = 0x00; /* length highbyte */
	c->operand[4] = 0x08; /* length lowbyte  */
	c->operand[5] = 0x00; /* offset highbyte */
	c->operand[6] = 0x0d; /* offset lowbyte  */
	clear_operands(c, 7, 8); /* padding */

	fdtv->avc_data_length = 12;
	ret = avc_write(fdtv);
	if (ret < 0)
		goto out;

	if ((r->response != AVC_RESPONSE_STABLE &&
	     r->response != AVC_RESPONSE_ACCEPTED) ||
	    (r->operand[3] << 8) + r->operand[4] != 8) {
		dev_err(fdtv->device, "cannot read subunit identifier\n");
		ret = -EINVAL;
	}
out:
	mutex_unlock(&fdtv->avc_mutex);

	return ret;
}

#define SIZEOF_ANTENNA_INPUT_INFO 22

int avc_tuner_status(struct firedtv *fdtv, struct firedtv_tuner_status *stat)
{
	struct avc_command_frame *c = (void *)fdtv->avc_data;
	struct avc_response_frame *r = (void *)fdtv->avc_data;
	int length, ret;

	mutex_lock(&fdtv->avc_mutex);

	c->ctype   = AVC_CTYPE_CONTROL;
	c->subunit = AVC_SUBUNIT_TYPE_TUNER | fdtv->subunit;
	c->opcode  = AVC_OPCODE_READ_DESCRIPTOR;

	c->operand[0] = DESCRIPTOR_TUNER_STATUS;
	c->operand[1] = 0xff;	/* read_result_status */
	/*
	 * operand[2]: reserved
	 * operand[3]: SIZEOF_ANTENNA_INPUT_INFO >> 8
	 * operand[4]: SIZEOF_ANTENNA_INPUT_INFO & 0xff
	 */
	clear_operands(c, 2, 31);

	fdtv->avc_data_length = 12;
	ret = avc_write(fdtv);
	if (ret < 0)
		goto out;

	if (r->response != AVC_RESPONSE_STABLE &&
	    r->response != AVC_RESPONSE_ACCEPTED) {
		dev_err(fdtv->device, "cannot read tuner status\n");
		ret = -EINVAL;
		goto out;
	}

	length = r->operand[9];
	if (r->operand[1] != 0x10 || length != SIZEOF_ANTENNA_INPUT_INFO) {
		dev_err(fdtv->device, "got invalid tuner status\n");
		ret = -EINVAL;
		goto out;
	}

	stat->active_system		= r->operand[10];
	stat->searching			= r->operand[11] >> 7 & 1;
	stat->moving			= r->operand[11] >> 6 & 1;
	stat->no_rf			= r->operand[11] >> 5 & 1;
	stat->input			= r->operand[12] >> 7 & 1;
	stat->selected_antenna		= r->operand[12] & 0x7f;
	stat->ber			= r->operand[13] << 24 |
					  r->operand[14] << 16 |
					  r->operand[15] << 8 |
					  r->operand[16];
	stat->signal_strength		= r->operand[17];
	stat->raster_frequency		= r->operand[18] >> 6 & 2;
	stat->rf_frequency		= (r->operand[18] & 0x3f) << 16 |
					  r->operand[19] << 8 |
					  r->operand[20];
	stat->man_dep_info_length	= r->operand[21];
	stat->front_end_error		= r->operand[22] >> 4 & 1;
	stat->antenna_error		= r->operand[22] >> 3 & 1;
	stat->front_end_power_status	= r->operand[22] >> 1 & 1;
	stat->power_supply		= r->operand[22] & 1;
	stat->carrier_noise_ratio	= r->operand[23] << 8 |
					  r->operand[24];
	stat->power_supply_voltage	= r->operand[27];
	stat->antenna_voltage		= r->operand[28];
	stat->firewire_bus_voltage	= r->operand[29];
	stat->ca_mmi			= r->operand[30] & 1;
	stat->ca_pmt_reply		= r->operand[31] >> 7 & 1;
	stat->ca_date_time_request	= r->operand[31] >> 6 & 1;
	stat->ca_application_info	= r->operand[31] >> 5 & 1;
	stat->ca_module_present_status	= r->operand[31] >> 4 & 1;
	stat->ca_dvb_flag		= r->operand[31] >> 3 & 1;
	stat->ca_error_flag		= r->operand[31] >> 2 & 1;
	stat->ca_initialization_status	= r->operand[31] >> 1 & 1;
out:
	mutex_unlock(&fdtv->avc_mutex);

	return ret;
}

int avc_lnb_control(struct firedtv *fdtv, char voltage, char burst,
		    char conttone, char nrdiseq,
		    struct dvb_diseqc_master_cmd *diseqcmd)
{
	struct avc_command_frame *c = (void *)fdtv->avc_data;
	struct avc_response_frame *r = (void *)fdtv->avc_data;
	int pos, j, k, ret;

	mutex_lock(&fdtv->avc_mutex);

	c->ctype   = AVC_CTYPE_CONTROL;
	c->subunit = AVC_SUBUNIT_TYPE_TUNER | fdtv->subunit;
	c->opcode  = AVC_OPCODE_VENDOR;

	c->operand[0] = SFE_VENDOR_DE_COMPANYID_0;
	c->operand[1] = SFE_VENDOR_DE_COMPANYID_1;
	c->operand[2] = SFE_VENDOR_DE_COMPANYID_2;
	c->operand[3] = SFE_VENDOR_OPCODE_LNB_CONTROL;
	c->operand[4] = voltage;
	c->operand[5] = nrdiseq;

	pos = 6;
	for (j = 0; j < nrdiseq; j++) {
		c->operand[pos++] = diseqcmd[j].msg_len;

		for (k = 0; k < diseqcmd[j].msg_len; k++)
			c->operand[pos++] = diseqcmd[j].msg[k];
	}
	c->operand[pos++] = burst;
	c->operand[pos++] = conttone;
	pad_operands(c, pos);

	fdtv->avc_data_length = ALIGN(3 + pos, 4);
	ret = avc_write(fdtv);
	if (ret < 0)
		goto out;

	if (r->response != AVC_RESPONSE_ACCEPTED) {
		dev_err(fdtv->device, "LNB control failed\n");
		ret = -EINVAL;
	}
out:
	mutex_unlock(&fdtv->avc_mutex);

	return ret;
}

int avc_register_remote_control(struct firedtv *fdtv)
{
	struct avc_command_frame *c = (void *)fdtv->avc_data;
	int ret;

	mutex_lock(&fdtv->avc_mutex);

	c->ctype   = AVC_CTYPE_NOTIFY;
	c->subunit = AVC_SUBUNIT_TYPE_UNIT | 7;
	c->opcode  = AVC_OPCODE_VENDOR;

	c->operand[0] = SFE_VENDOR_DE_COMPANYID_0;
	c->operand[1] = SFE_VENDOR_DE_COMPANYID_1;
	c->operand[2] = SFE_VENDOR_DE_COMPANYID_2;
	c->operand[3] = SFE_VENDOR_OPCODE_REGISTER_REMOTE_CONTROL;
	c->operand[4] = 0; /* padding */

	fdtv->avc_data_length = 8;
	ret = avc_write(fdtv);

	/* FIXME: check response code? */

	mutex_unlock(&fdtv->avc_mutex);

	return ret;
}

void avc_remote_ctrl_work(struct work_struct *work)
{
	struct firedtv *fdtv =
			container_of(work, struct firedtv, remote_ctrl_work);

	/* Should it be rescheduled in failure cases? */
	avc_register_remote_control(fdtv);
}

#if 0 /* FIXME: unused */
int avc_tuner_host2ca(struct firedtv *fdtv)
{
	struct avc_command_frame *c = (void *)fdtv->avc_data;
	int ret;

	mutex_lock(&fdtv->avc_mutex);

	c->ctype   = AVC_CTYPE_CONTROL;
	c->subunit = AVC_SUBUNIT_TYPE_TUNER | fdtv->subunit;
	c->opcode  = AVC_OPCODE_VENDOR;

	c->operand[0] = SFE_VENDOR_DE_COMPANYID_0;
	c->operand[1] = SFE_VENDOR_DE_COMPANYID_1;
	c->operand[2] = SFE_VENDOR_DE_COMPANYID_2;
	c->operand[3] = SFE_VENDOR_OPCODE_HOST2CA;
	c->operand[4] = 0; /* slot */
	c->operand[5] = SFE_VENDOR_TAG_CA_APPLICATION_INFO; /* ca tag */
	clear_operands(c, 6, 8);

	fdtv->avc_data_length = 12;
	ret = avc_write(fdtv);

	/* FIXME: check response code? */

	mutex_unlock(&fdtv->avc_mutex);

	return ret;
}
#endif

static int get_ca_object_pos(struct avc_response_frame *r)
{
	int length = 1;

	/* Check length of length field */
	if (r->operand[7] & 0x80)
		length = (r->operand[7] & 0x7f) + 1;
	return length + 7;
}

static int get_ca_object_length(struct avc_response_frame *r)
{
#if 0 /* FIXME: unused */
	int size = 0;
	int i;

	if (r->operand[7] & 0x80)
		for (i = 0; i < (r->operand[7] & 0x7f); i++) {
			size <<= 8;
			size += r->operand[8 + i];
		}
#endif
	return r->operand[7];
}

int avc_ca_app_info(struct firedtv *fdtv, char *app_info, unsigned int *len)
{
	struct avc_command_frame *c = (void *)fdtv->avc_data;
	struct avc_response_frame *r = (void *)fdtv->avc_data;
	int pos, ret;

	mutex_lock(&fdtv->avc_mutex);

	c->ctype   = AVC_CTYPE_STATUS;
	c->subunit = AVC_SUBUNIT_TYPE_TUNER | fdtv->subunit;
	c->opcode  = AVC_OPCODE_VENDOR;

	c->operand[0] = SFE_VENDOR_DE_COMPANYID_0;
	c->operand[1] = SFE_VENDOR_DE_COMPANYID_1;
	c->operand[2] = SFE_VENDOR_DE_COMPANYID_2;
	c->operand[3] = SFE_VENDOR_OPCODE_CA2HOST;
	c->operand[4] = 0; /* slot */
	c->operand[5] = SFE_VENDOR_TAG_CA_APPLICATION_INFO; /* ca tag */
	clear_operands(c, 6, LAST_OPERAND);

	fdtv->avc_data_length = 12;
	ret = avc_write(fdtv);
	if (ret < 0)
		goto out;

	/* FIXME: check response code and validate response data */

	pos = get_ca_object_pos(r);
	app_info[0] = (EN50221_TAG_APP_INFO >> 16) & 0xff;
	app_info[1] = (EN50221_TAG_APP_INFO >>  8) & 0xff;
	app_info[2] = (EN50221_TAG_APP_INFO >>  0) & 0xff;
	app_info[3] = 6 + r->operand[pos + 4];
	app_info[4] = 0x01;
	memcpy(&app_info[5], &r->operand[pos], 5 + r->operand[pos + 4]);
	*len = app_info[3] + 4;
out:
	mutex_unlock(&fdtv->avc_mutex);

	return ret;
}

int avc_ca_info(struct firedtv *fdtv, char *app_info, unsigned int *len)
{
	struct avc_command_frame *c = (void *)fdtv->avc_data;
	struct avc_response_frame *r = (void *)fdtv->avc_data;
	int i, pos, ret;

	mutex_lock(&fdtv->avc_mutex);

	c->ctype   = AVC_CTYPE_STATUS;
	c->subunit = AVC_SUBUNIT_TYPE_TUNER | fdtv->subunit;
	c->opcode  = AVC_OPCODE_VENDOR;

	c->operand[0] = SFE_VENDOR_DE_COMPANYID_0;
	c->operand[1] = SFE_VENDOR_DE_COMPANYID_1;
	c->operand[2] = SFE_VENDOR_DE_COMPANYID_2;
	c->operand[3] = SFE_VENDOR_OPCODE_CA2HOST;
	c->operand[4] = 0; /* slot */
	c->operand[5] = SFE_VENDOR_TAG_CA_APPLICATION_INFO; /* ca tag */
	clear_operands(c, 6, LAST_OPERAND);

	fdtv->avc_data_length = 12;
	ret = avc_write(fdtv);
	if (ret < 0)
		goto out;

	/* FIXME: check response code and validate response data */

	pos = get_ca_object_pos(r);
	app_info[0] = (EN50221_TAG_CA_INFO >> 16) & 0xff;
	app_info[1] = (EN50221_TAG_CA_INFO >>  8) & 0xff;
	app_info[2] = (EN50221_TAG_CA_INFO >>  0) & 0xff;
	if (num_fake_ca_system_ids == 0) {
		app_info[3] = 2;
		app_info[4] = r->operand[pos + 0];
		app_info[5] = r->operand[pos + 1];
	} else {
		app_info[3] = num_fake_ca_system_ids * 2;
		for (i = 0; i < num_fake_ca_system_ids; i++) {
			app_info[4 + i * 2] =
				(fake_ca_system_ids[i] >> 8) & 0xff;
			app_info[5 + i * 2] = fake_ca_system_ids[i] & 0xff;
		}
	}
	*len = app_info[3] + 4;
out:
	mutex_unlock(&fdtv->avc_mutex);

	return ret;
}

int avc_ca_reset(struct firedtv *fdtv)
{
	struct avc_command_frame *c = (void *)fdtv->avc_data;
	int ret;

	mutex_lock(&fdtv->avc_mutex);

	c->ctype   = AVC_CTYPE_CONTROL;
	c->subunit = AVC_SUBUNIT_TYPE_TUNER | fdtv->subunit;
	c->opcode  = AVC_OPCODE_VENDOR;

	c->operand[0] = SFE_VENDOR_DE_COMPANYID_0;
	c->operand[1] = SFE_VENDOR_DE_COMPANYID_1;
	c->operand[2] = SFE_VENDOR_DE_COMPANYID_2;
	c->operand[3] = SFE_VENDOR_OPCODE_HOST2CA;
	c->operand[4] = 0; /* slot */
	c->operand[5] = SFE_VENDOR_TAG_CA_RESET; /* ca tag */
	c->operand[6] = 0; /* more/last */
	c->operand[7] = 1; /* length */
	c->operand[8] = 0; /* force hardware reset */

	fdtv->avc_data_length = 12;
	ret = avc_write(fdtv);

	/* FIXME: check response code? */

	mutex_unlock(&fdtv->avc_mutex);

	return ret;
}

int avc_ca_pmt(struct firedtv *fdtv, char *msg, int length)
{
	struct avc_command_frame *c = (void *)fdtv->avc_data;
	struct avc_response_frame *r = (void *)fdtv->avc_data;
	int list_management;
	int program_info_length;
	int pmt_cmd_id;
	int read_pos;
	int write_pos;
	int es_info_length;
	int crc32_csum;
	int ret;

	if (unlikely(avc_debug & AVC_DEBUG_APPLICATION_PMT))
		debug_pmt(msg, length);

	mutex_lock(&fdtv->avc_mutex);

	c->ctype   = AVC_CTYPE_CONTROL;
	c->subunit = AVC_SUBUNIT_TYPE_TUNER | fdtv->subunit;
	c->opcode  = AVC_OPCODE_VENDOR;

	if (msg[0] != EN50221_LIST_MANAGEMENT_ONLY) {
		dev_info(fdtv->device, "forcing list_management to ONLY\n");
		msg[0] = EN50221_LIST_MANAGEMENT_ONLY;
	}
	/* We take the cmd_id from the programme level only! */
	list_management = msg[0];
	program_info_length = ((msg[4] & 0x0f) << 8) + msg[5];
	if (program_info_length > 0)
		program_info_length--; /* Remove pmt_cmd_id */
	pmt_cmd_id = msg[6];

	c->operand[0] = SFE_VENDOR_DE_COMPANYID_0;
	c->operand[1] = SFE_VENDOR_DE_COMPANYID_1;
	c->operand[2] = SFE_VENDOR_DE_COMPANYID_2;
	c->operand[3] = SFE_VENDOR_OPCODE_HOST2CA;
	c->operand[4] = 0; /* slot */
	c->operand[5] = SFE_VENDOR_TAG_CA_PMT; /* ca tag */
	c->operand[6] = 0; /* more/last */
	/* Use three bytes for length field in case length > 127 */
	c->operand[10] = list_management;
	c->operand[11] = 0x01; /* pmt_cmd=OK_descramble */

	/* TS program map table */

	c->operand[12] = 0x02; /* Table id=2 */
	c->operand[13] = 0x80; /* Section syntax + length */

	c->operand[15] = msg[1]; /* Program number */
	c->operand[16] = msg[2];
	c->operand[17] = msg[3]; /* Version number and current/next */
	c->operand[18] = 0x00; /* Section number=0 */
	c->operand[19] = 0x00; /* Last section number=0 */
	c->operand[20] = 0x1f; /* PCR_PID=1FFF */
	c->operand[21] = 0xff;
	c->operand[22] = (program_info_length >> 8); /* Program info length */
	c->operand[23] = (program_info_length & 0xff);

	/* CA descriptors at programme level */
	read_pos = 6;
	write_pos = 24;
	if (program_info_length > 0) {
		pmt_cmd_id = msg[read_pos++];
		if (pmt_cmd_id != 1 && pmt_cmd_id != 4)
			dev_err(fdtv->device,
				"invalid pmt_cmd_id %d\n", pmt_cmd_id);

		memcpy(&c->operand[write_pos], &msg[read_pos],
		       program_info_length);
		read_pos += program_info_length;
		write_pos += program_info_length;
	}
	while (read_pos < length) {
		c->operand[write_pos++] = msg[read_pos++];
		c->operand[write_pos++] = msg[read_pos++];
		c->operand[write_pos++] = msg[read_pos++];
		es_info_length =
			((msg[read_pos] & 0x0f) << 8) + msg[read_pos + 1];
		read_pos += 2;
		if (es_info_length > 0)
			es_info_length--; /* Remove pmt_cmd_id */
		c->operand[write_pos++] = es_info_length >> 8;
		c->operand[write_pos++] = es_info_length & 0xff;
		if (es_info_length > 0) {
			pmt_cmd_id = msg[read_pos++];
			if (pmt_cmd_id != 1 && pmt_cmd_id != 4)
				dev_err(fdtv->device, "invalid pmt_cmd_id %d "
					"at stream level\n", pmt_cmd_id);

			memcpy(&c->operand[write_pos], &msg[read_pos],
			       es_info_length);
			read_pos += es_info_length;
			write_pos += es_info_length;
		}
	}
	write_pos += 4; /* CRC */

	c->operand[7] = 0x82;
	c->operand[8] = (write_pos - 10) >> 8;
	c->operand[9] = (write_pos - 10) & 0xff;
	c->operand[14] = write_pos - 15;

	crc32_csum = crc32_be(0, &c->operand[10], c->operand[12] - 1);
	c->operand[write_pos - 4] = (crc32_csum >> 24) & 0xff;
	c->operand[write_pos - 3] = (crc32_csum >> 16) & 0xff;
	c->operand[write_pos - 2] = (crc32_csum >>  8) & 0xff;
	c->operand[write_pos - 1] = (crc32_csum >>  0) & 0xff;
	pad_operands(c, write_pos);

	fdtv->avc_data_length = ALIGN(3 + write_pos, 4);
	ret = avc_write(fdtv);
	if (ret < 0)
		goto out;

	if (r->response != AVC_RESPONSE_ACCEPTED) {
		dev_err(fdtv->device,
			"CA PMT failed with response 0x%x\n", r->response);
		ret = -EFAULT;
	}
out:
	mutex_unlock(&fdtv->avc_mutex);

	return ret;
}

int avc_ca_get_time_date(struct firedtv *fdtv, int *interval)
{
	struct avc_command_frame *c = (void *)fdtv->avc_data;
	struct avc_response_frame *r = (void *)fdtv->avc_data;
	int ret;

	mutex_lock(&fdtv->avc_mutex);

	c->ctype   = AVC_CTYPE_STATUS;
	c->subunit = AVC_SUBUNIT_TYPE_TUNER | fdtv->subunit;
	c->opcode  = AVC_OPCODE_VENDOR;

	c->operand[0] = SFE_VENDOR_DE_COMPANYID_0;
	c->operand[1] = SFE_VENDOR_DE_COMPANYID_1;
	c->operand[2] = SFE_VENDOR_DE_COMPANYID_2;
	c->operand[3] = SFE_VENDOR_OPCODE_CA2HOST;
	c->operand[4] = 0; /* slot */
	c->operand[5] = SFE_VENDOR_TAG_CA_DATE_TIME; /* ca tag */
	clear_operands(c, 6, LAST_OPERAND);

	fdtv->avc_data_length = 12;
	ret = avc_write(fdtv);
	if (ret < 0)
		goto out;

	/* FIXME: check response code and validate response data */

	*interval = r->operand[get_ca_object_pos(r)];
out:
	mutex_unlock(&fdtv->avc_mutex);

	return ret;
}

int avc_ca_enter_menu(struct firedtv *fdtv)
{
	struct avc_command_frame *c = (void *)fdtv->avc_data;
	int ret;

	mutex_lock(&fdtv->avc_mutex);

	c->ctype   = AVC_CTYPE_STATUS;
	c->subunit = AVC_SUBUNIT_TYPE_TUNER | fdtv->subunit;
	c->opcode  = AVC_OPCODE_VENDOR;

	c->operand[0] = SFE_VENDOR_DE_COMPANYID_0;
	c->operand[1] = SFE_VENDOR_DE_COMPANYID_1;
	c->operand[2] = SFE_VENDOR_DE_COMPANYID_2;
	c->operand[3] = SFE_VENDOR_OPCODE_HOST2CA;
	c->operand[4] = 0; /* slot */
	c->operand[5] = SFE_VENDOR_TAG_CA_ENTER_MENU;
	clear_operands(c, 6, 8);

	fdtv->avc_data_length = 12;
	ret = avc_write(fdtv);

	/* FIXME: check response code? */

	mutex_unlock(&fdtv->avc_mutex);

	return ret;
}

int avc_ca_get_mmi(struct firedtv *fdtv, char *mmi_object, unsigned int *len)
{
	struct avc_command_frame *c = (void *)fdtv->avc_data;
	struct avc_response_frame *r = (void *)fdtv->avc_data;
	int ret;

	mutex_lock(&fdtv->avc_mutex);

	c->ctype   = AVC_CTYPE_STATUS;
	c->subunit = AVC_SUBUNIT_TYPE_TUNER | fdtv->subunit;
	c->opcode  = AVC_OPCODE_VENDOR;

	c->operand[0] = SFE_VENDOR_DE_COMPANYID_0;
	c->operand[1] = SFE_VENDOR_DE_COMPANYID_1;
	c->operand[2] = SFE_VENDOR_DE_COMPANYID_2;
	c->operand[3] = SFE_VENDOR_OPCODE_CA2HOST;
	c->operand[4] = 0; /* slot */
	c->operand[5] = SFE_VENDOR_TAG_CA_MMI;
	clear_operands(c, 6, LAST_OPERAND);

	fdtv->avc_data_length = 12;
	ret = avc_write(fdtv);
	if (ret < 0)
		goto out;

	/* FIXME: check response code and validate response data */

	*len = get_ca_object_length(r);
	memcpy(mmi_object, &r->operand[get_ca_object_pos(r)], *len);
out:
	mutex_unlock(&fdtv->avc_mutex);

	return ret;
}

#define CMP_OUTPUT_PLUG_CONTROL_REG_0	0xfffff0000904ULL

static int cmp_read(struct firedtv *fdtv, u64 addr, __be32 *data)
{
	int ret;

<<<<<<< HEAD
	mutex_lock(&fdtv->avc_mutex);

=======
>>>>>>> d762f438
	ret = fdtv_read(fdtv, addr, data);
	if (ret < 0)
		dev_err(fdtv->device, "CMP: read I/O error\n");

	return ret;
}

static int cmp_lock(struct firedtv *fdtv, u64 addr, __be32 data[])
{
	int ret;

<<<<<<< HEAD
	mutex_lock(&fdtv->avc_mutex);

	/* data[] is stack-allocated and should not be DMA-mapped. */
	memcpy(fdtv->avc_data, data, 8);

	ret = fdtv_lock(fdtv, addr, fdtv->avc_data);
=======
	ret = fdtv_lock(fdtv, addr, data);
>>>>>>> d762f438
	if (ret < 0)
		dev_err(fdtv->device, "CMP: lock I/O error\n");

	return ret;
}

static inline u32 get_opcr(__be32 opcr, u32 mask, u32 shift)
{
	return (be32_to_cpu(opcr) >> shift) & mask;
}

static inline void set_opcr(__be32 *opcr, u32 value, u32 mask, u32 shift)
{
	*opcr &= ~cpu_to_be32(mask << shift);
	*opcr |= cpu_to_be32((value & mask) << shift);
}

#define get_opcr_online(v)		get_opcr((v), 0x1, 31)
#define get_opcr_p2p_connections(v)	get_opcr((v), 0x3f, 24)
#define get_opcr_channel(v)		get_opcr((v), 0x3f, 16)

#define set_opcr_p2p_connections(p, v)	set_opcr((p), (v), 0x3f, 24)
#define set_opcr_channel(p, v)		set_opcr((p), (v), 0x3f, 16)
#define set_opcr_data_rate(p, v)	set_opcr((p), (v), 0x3, 14)
#define set_opcr_overhead_id(p, v)	set_opcr((p), (v), 0xf, 10)

int cmp_establish_pp_connection(struct firedtv *fdtv, int plug, int channel)
{
	__be32 old_opcr, opcr[2];
	u64 opcr_address = CMP_OUTPUT_PLUG_CONTROL_REG_0 + (plug << 2);
	int attempts = 0;
	int ret;

	ret = cmp_read(fdtv, opcr_address, opcr);
	if (ret < 0)
		return ret;

repeat:
	if (!get_opcr_online(*opcr)) {
		dev_err(fdtv->device, "CMP: output offline\n");
		return -EBUSY;
	}

	old_opcr = *opcr;

	if (get_opcr_p2p_connections(*opcr)) {
		if (get_opcr_channel(*opcr) != channel) {
			dev_err(fdtv->device, "CMP: cannot change channel\n");
			return -EBUSY;
		}
		dev_info(fdtv->device, "CMP: overlaying connection\n");

		/* We don't allocate isochronous resources. */
	} else {
		set_opcr_channel(opcr, channel);
		set_opcr_data_rate(opcr, 2); /* S400 */

		/* FIXME: this is for the worst case - optimize */
		set_opcr_overhead_id(opcr, 0);

		/* FIXME: allocate isochronous channel and bandwidth at IRM */
	}

	set_opcr_p2p_connections(opcr, get_opcr_p2p_connections(*opcr) + 1);

	opcr[1] = *opcr;
	opcr[0] = old_opcr;

	ret = cmp_lock(fdtv, opcr_address, opcr);
	if (ret < 0)
		return ret;

	if (old_opcr != *opcr) {
		/*
		 * FIXME: if old_opcr.P2P_Connections > 0,
		 * deallocate isochronous channel and bandwidth at IRM
		 */

		if (++attempts < 6) /* arbitrary limit */
			goto repeat;
		return -EBUSY;
	}

	return 0;
}

void cmp_break_pp_connection(struct firedtv *fdtv, int plug, int channel)
{
	__be32 old_opcr, opcr[2];
	u64 opcr_address = CMP_OUTPUT_PLUG_CONTROL_REG_0 + (plug << 2);
	int attempts = 0;

	if (cmp_read(fdtv, opcr_address, opcr) < 0)
		return;

repeat:
	if (!get_opcr_online(*opcr) || !get_opcr_p2p_connections(*opcr) ||
	    get_opcr_channel(*opcr) != channel) {
		dev_err(fdtv->device, "CMP: no connection to break\n");
		return;
	}

	old_opcr = *opcr;
	set_opcr_p2p_connections(opcr, get_opcr_p2p_connections(*opcr) - 1);

	opcr[1] = *opcr;
	opcr[0] = old_opcr;

	if (cmp_lock(fdtv, opcr_address, opcr) < 0)
		return;

	if (old_opcr != *opcr) {
		/*
		 * FIXME: if old_opcr.P2P_Connections == 1, i.e. we were last
		 * owner, deallocate isochronous channel and bandwidth at IRM
		 * if (...)
		 *	fdtv->backend->dealloc_resources(fdtv, channel, bw);
		 */

		if (++attempts < 6) /* arbitrary limit */
			goto repeat;
	}
}<|MERGE_RESOLUTION|>--- conflicted
+++ resolved
@@ -1320,11 +1320,6 @@
 {
 	int ret;
 
-<<<<<<< HEAD
-	mutex_lock(&fdtv->avc_mutex);
-
-=======
->>>>>>> d762f438
 	ret = fdtv_read(fdtv, addr, data);
 	if (ret < 0)
 		dev_err(fdtv->device, "CMP: read I/O error\n");
@@ -1336,16 +1331,7 @@
 {
 	int ret;
 
-<<<<<<< HEAD
-	mutex_lock(&fdtv->avc_mutex);
-
-	/* data[] is stack-allocated and should not be DMA-mapped. */
-	memcpy(fdtv->avc_data, data, 8);
-
-	ret = fdtv_lock(fdtv, addr, fdtv->avc_data);
-=======
 	ret = fdtv_lock(fdtv, addr, data);
->>>>>>> d762f438
 	if (ret < 0)
 		dev_err(fdtv->device, "CMP: lock I/O error\n");
 
