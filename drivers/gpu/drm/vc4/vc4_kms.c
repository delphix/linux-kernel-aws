// SPDX-License-Identifier: GPL-2.0-only
/*
 * Copyright (C) 2015 Broadcom
 */

/**
 * DOC: VC4 KMS
 *
 * This is the general code for implementing KMS mode setting that
 * doesn't clearly associate with any of the other objects (plane,
 * crtc, HDMI encoder).
 */

#include <linux/clk.h>

#include <drm/drm_atomic.h>
#include <drm/drm_atomic_helper.h>
#include <drm/drm_crtc.h>
#include <drm/drm_gem_framebuffer_helper.h>
#include <drm/drm_plane_helper.h>
#include <drm/drm_probe_helper.h>
#include <drm/drm_vblank.h>

#include "vc4_drv.h"
#include "vc4_regs.h"

#define HVS_NUM_CHANNELS 3

struct vc4_ctm_state {
	struct drm_private_state base;
	struct drm_color_ctm *ctm;
	int fifo;
};

static struct vc4_ctm_state *to_vc4_ctm_state(struct drm_private_state *priv)
{
	return container_of(priv, struct vc4_ctm_state, base);
}

struct vc4_hvs_state {
	struct drm_private_state base;
	unsigned long core_clock_rate;

	struct {
		unsigned in_use: 1;
		unsigned long fifo_load;
		struct drm_crtc_commit *pending_commit;
	} fifo_state[HVS_NUM_CHANNELS];
};

static struct vc4_hvs_state *
to_vc4_hvs_state(struct drm_private_state *priv)
{
	return container_of(priv, struct vc4_hvs_state, base);
}

struct vc4_load_tracker_state {
	struct drm_private_state base;
	u64 hvs_load;
	u64 membus_load;
};

static struct vc4_load_tracker_state *
to_vc4_load_tracker_state(struct drm_private_state *priv)
{
	return container_of(priv, struct vc4_load_tracker_state, base);
}

static struct vc4_ctm_state *vc4_get_ctm_state(struct drm_atomic_state *state,
					       struct drm_private_obj *manager)
{
	struct drm_device *dev = state->dev;
	struct vc4_dev *vc4 = to_vc4_dev(dev);
	struct drm_private_state *priv_state;
	int ret;

	ret = drm_modeset_lock(&vc4->ctm_state_lock, state->acquire_ctx);
	if (ret)
		return ERR_PTR(ret);

	priv_state = drm_atomic_get_private_obj_state(state, manager);
	if (IS_ERR(priv_state))
		return ERR_CAST(priv_state);

	return to_vc4_ctm_state(priv_state);
}

static struct drm_private_state *
vc4_ctm_duplicate_state(struct drm_private_obj *obj)
{
	struct vc4_ctm_state *state;

	state = kmemdup(obj->state, sizeof(*state), GFP_KERNEL);
	if (!state)
		return NULL;

	__drm_atomic_helper_private_obj_duplicate_state(obj, &state->base);

	return &state->base;
}

static void vc4_ctm_destroy_state(struct drm_private_obj *obj,
				  struct drm_private_state *state)
{
	struct vc4_ctm_state *ctm_state = to_vc4_ctm_state(state);

	kfree(ctm_state);
}

static const struct drm_private_state_funcs vc4_ctm_state_funcs = {
	.atomic_duplicate_state = vc4_ctm_duplicate_state,
	.atomic_destroy_state = vc4_ctm_destroy_state,
};

static void vc4_ctm_obj_fini(struct drm_device *dev, void *unused)
{
	struct vc4_dev *vc4 = to_vc4_dev(dev);

	drm_atomic_private_obj_fini(&vc4->ctm_manager);
}

static int vc4_ctm_obj_init(struct vc4_dev *vc4)
{
	struct vc4_ctm_state *ctm_state;

	drm_modeset_lock_init(&vc4->ctm_state_lock);

	ctm_state = kzalloc(sizeof(*ctm_state), GFP_KERNEL);
	if (!ctm_state)
		return -ENOMEM;

	drm_atomic_private_obj_init(&vc4->base, &vc4->ctm_manager, &ctm_state->base,
				    &vc4_ctm_state_funcs);

	return drmm_add_action_or_reset(&vc4->base, vc4_ctm_obj_fini, NULL);
}

/* Converts a DRM S31.32 value to the HW S0.9 format. */
static u16 vc4_ctm_s31_32_to_s0_9(u64 in)
{
	u16 r;

	/* Sign bit. */
	r = in & BIT_ULL(63) ? BIT(9) : 0;

	if ((in & GENMASK_ULL(62, 32)) > 0) {
		/* We have zero integer bits so we can only saturate here. */
		r |= GENMASK(8, 0);
	} else {
		/* Otherwise take the 9 most important fractional bits. */
		r |= (in >> 23) & GENMASK(8, 0);
	}

	return r;
}

static void
vc4_ctm_commit(struct vc4_dev *vc4, struct drm_atomic_state *state)
{
	struct vc4_ctm_state *ctm_state = to_vc4_ctm_state(vc4->ctm_manager.state);
	struct drm_color_ctm *ctm = ctm_state->ctm;

	if (ctm_state->fifo) {
		HVS_WRITE(SCALER_OLEDCOEF2,
			  VC4_SET_FIELD(vc4_ctm_s31_32_to_s0_9(ctm->matrix[0]),
					SCALER_OLEDCOEF2_R_TO_R) |
			  VC4_SET_FIELD(vc4_ctm_s31_32_to_s0_9(ctm->matrix[3]),
					SCALER_OLEDCOEF2_R_TO_G) |
			  VC4_SET_FIELD(vc4_ctm_s31_32_to_s0_9(ctm->matrix[6]),
					SCALER_OLEDCOEF2_R_TO_B));
		HVS_WRITE(SCALER_OLEDCOEF1,
			  VC4_SET_FIELD(vc4_ctm_s31_32_to_s0_9(ctm->matrix[1]),
					SCALER_OLEDCOEF1_G_TO_R) |
			  VC4_SET_FIELD(vc4_ctm_s31_32_to_s0_9(ctm->matrix[4]),
					SCALER_OLEDCOEF1_G_TO_G) |
			  VC4_SET_FIELD(vc4_ctm_s31_32_to_s0_9(ctm->matrix[7]),
					SCALER_OLEDCOEF1_G_TO_B));
		HVS_WRITE(SCALER_OLEDCOEF0,
			  VC4_SET_FIELD(vc4_ctm_s31_32_to_s0_9(ctm->matrix[2]),
					SCALER_OLEDCOEF0_B_TO_R) |
			  VC4_SET_FIELD(vc4_ctm_s31_32_to_s0_9(ctm->matrix[5]),
					SCALER_OLEDCOEF0_B_TO_G) |
			  VC4_SET_FIELD(vc4_ctm_s31_32_to_s0_9(ctm->matrix[8]),
					SCALER_OLEDCOEF0_B_TO_B));
	}

	HVS_WRITE(SCALER_OLEDOFFS,
		  VC4_SET_FIELD(ctm_state->fifo, SCALER_OLEDOFFS_DISPFIFO));
}

static struct vc4_hvs_state *
vc4_hvs_get_new_global_state(struct drm_atomic_state *state)
{
	struct vc4_dev *vc4 = to_vc4_dev(state->dev);
	struct drm_private_state *priv_state;

	priv_state = drm_atomic_get_new_private_obj_state(state, &vc4->hvs_channels);
	if (IS_ERR(priv_state))
		return ERR_CAST(priv_state);

	return to_vc4_hvs_state(priv_state);
}

static struct vc4_hvs_state *
vc4_hvs_get_old_global_state(struct drm_atomic_state *state)
{
	struct vc4_dev *vc4 = to_vc4_dev(state->dev);
	struct drm_private_state *priv_state;

	priv_state = drm_atomic_get_old_private_obj_state(state, &vc4->hvs_channels);
	if (IS_ERR(priv_state))
		return ERR_CAST(priv_state);

	return to_vc4_hvs_state(priv_state);
}

static struct vc4_hvs_state *
vc4_hvs_get_global_state(struct drm_atomic_state *state)
{
	struct vc4_dev *vc4 = to_vc4_dev(state->dev);
	struct drm_private_state *priv_state;

	priv_state = drm_atomic_get_private_obj_state(state, &vc4->hvs_channels);
	if (IS_ERR(priv_state))
		return ERR_CAST(priv_state);

	return to_vc4_hvs_state(priv_state);
}

static void vc4_hvs_pv_muxing_commit(struct vc4_dev *vc4,
				     struct drm_atomic_state *state)
{
	struct drm_crtc_state *crtc_state;
	struct drm_crtc *crtc;
	unsigned int i;

	for_each_new_crtc_in_state(state, crtc, crtc_state, i) {
		struct vc4_crtc *vc4_crtc = to_vc4_crtc(crtc);
		struct vc4_crtc_state *vc4_state = to_vc4_crtc_state(crtc_state);
		u32 dispctrl;
		u32 dsp3_mux;

		if (!crtc_state->active)
			continue;

		if (vc4_state->assigned_channel != 2)
			continue;

		/*
		 * SCALER_DISPCTRL_DSP3 = X, where X < 2 means 'connect DSP3 to
		 * FIFO X'.
		 * SCALER_DISPCTRL_DSP3 = 3 means 'disable DSP 3'.
		 *
		 * DSP3 is connected to FIFO2 unless the transposer is
		 * enabled. In this case, FIFO 2 is directly accessed by the
		 * TXP IP, and we need to disable the FIFO2 -> pixelvalve1
		 * route.
		 */
		if (vc4_crtc->feeds_txp)
			dsp3_mux = VC4_SET_FIELD(3, SCALER_DISPCTRL_DSP3_MUX);
		else
			dsp3_mux = VC4_SET_FIELD(2, SCALER_DISPCTRL_DSP3_MUX);

		dispctrl = HVS_READ(SCALER_DISPCTRL) &
			   ~SCALER_DISPCTRL_DSP3_MUX_MASK;
		HVS_WRITE(SCALER_DISPCTRL, dispctrl | dsp3_mux);
	}
}

static void vc5_hvs_pv_muxing_commit(struct vc4_dev *vc4,
				     struct drm_atomic_state *state)
{
	struct drm_crtc_state *crtc_state;
	struct drm_crtc *crtc;
	unsigned char mux;
	unsigned int i;
	u32 reg;

	for_each_new_crtc_in_state(state, crtc, crtc_state, i) {
		struct vc4_crtc_state *vc4_state = to_vc4_crtc_state(crtc_state);
		struct vc4_crtc *vc4_crtc = to_vc4_crtc(crtc);

		if (!vc4_state->update_muxing)
			continue;

		switch (vc4_crtc->data->hvs_output) {
		case 2:
			mux = (vc4_state->assigned_channel == 2) ? 0 : 1;
			reg = HVS_READ(SCALER_DISPECTRL);
			HVS_WRITE(SCALER_DISPECTRL,
				  (reg & ~SCALER_DISPECTRL_DSP2_MUX_MASK) |
				  VC4_SET_FIELD(mux, SCALER_DISPECTRL_DSP2_MUX));
			break;

		case 3:
			if (vc4_state->assigned_channel == VC4_HVS_CHANNEL_DISABLED)
				mux = 3;
			else
				mux = vc4_state->assigned_channel;

			reg = HVS_READ(SCALER_DISPCTRL);
			HVS_WRITE(SCALER_DISPCTRL,
				  (reg & ~SCALER_DISPCTRL_DSP3_MUX_MASK) |
				  VC4_SET_FIELD(mux, SCALER_DISPCTRL_DSP3_MUX));
			break;

		case 4:
			if (vc4_state->assigned_channel == VC4_HVS_CHANNEL_DISABLED)
				mux = 3;
			else
				mux = vc4_state->assigned_channel;

			reg = HVS_READ(SCALER_DISPEOLN);
			HVS_WRITE(SCALER_DISPEOLN,
				  (reg & ~SCALER_DISPEOLN_DSP4_MUX_MASK) |
				  VC4_SET_FIELD(mux, SCALER_DISPEOLN_DSP4_MUX));

			break;

		case 5:
			if (vc4_state->assigned_channel == VC4_HVS_CHANNEL_DISABLED)
				mux = 3;
			else
				mux = vc4_state->assigned_channel;

			reg = HVS_READ(SCALER_DISPDITHER);
			HVS_WRITE(SCALER_DISPDITHER,
				  (reg & ~SCALER_DISPDITHER_DSP5_MUX_MASK) |
				  VC4_SET_FIELD(mux, SCALER_DISPDITHER_DSP5_MUX));
			break;

		default:
			break;
		}
	}
}

static void vc4_atomic_commit_tail(struct drm_atomic_state *state)
{
	struct drm_device *dev = state->dev;
	struct vc4_dev *vc4 = to_vc4_dev(dev);
	struct vc4_hvs *hvs = vc4->hvs;
	struct drm_crtc_state *new_crtc_state;
	struct vc4_hvs_state *new_hvs_state;
	struct drm_crtc *crtc;
	struct vc4_hvs_state *old_hvs_state;
	unsigned int channel;
	int i;

	old_hvs_state = vc4_hvs_get_old_global_state(state);
	if (WARN_ON(IS_ERR(old_hvs_state)))
		return;

	new_hvs_state = vc4_hvs_get_new_global_state(state);
	if (WARN_ON(IS_ERR(new_hvs_state)))
		return;

	for_each_new_crtc_in_state(state, crtc, new_crtc_state, i) {
		struct vc4_crtc_state *vc4_crtc_state;

		if (!new_crtc_state->commit)
			continue;

		vc4_crtc_state = to_vc4_crtc_state(new_crtc_state);
		vc4_hvs_mask_underrun(dev, vc4_crtc_state->assigned_channel);
	}

<<<<<<< HEAD
	old_hvs_state = vc4_hvs_get_old_global_state(state);
	if (IS_ERR(old_hvs_state))
		return;

=======
>>>>>>> cb6846fb
	for (channel = 0; channel < HVS_NUM_CHANNELS; channel++) {
		struct drm_crtc_commit *commit;
		int ret;

		if (!old_hvs_state->fifo_state[channel].in_use)
			continue;

		commit = old_hvs_state->fifo_state[channel].pending_commit;
		if (!commit)
			continue;

		ret = drm_crtc_commit_wait(commit);
		if (ret)
			drm_err(dev, "Timed out waiting for commit\n");

		drm_crtc_commit_put(commit);
		old_hvs_state->fifo_state[channel].pending_commit = NULL;
	}

<<<<<<< HEAD
	if (vc4->hvs->hvs5)
		clk_set_min_rate(hvs->core_clk, 500000000);

=======
	if (vc4->hvs->hvs5) {
		unsigned long core_rate = max_t(unsigned long,
						500000000,
						new_hvs_state->core_clock_rate);

		clk_set_min_rate(hvs->core_clk, core_rate);
	}
>>>>>>> cb6846fb
	drm_atomic_helper_commit_modeset_disables(dev, state);

	vc4_ctm_commit(vc4, state);

	if (vc4->hvs->hvs5)
		vc5_hvs_pv_muxing_commit(vc4, state);
	else
		vc4_hvs_pv_muxing_commit(vc4, state);

	drm_atomic_helper_commit_planes(dev, state, 0);

	drm_atomic_helper_commit_modeset_enables(dev, state);

	drm_atomic_helper_fake_vblank(state);

	drm_atomic_helper_commit_hw_done(state);

	drm_atomic_helper_wait_for_flip_done(dev, state);

	drm_atomic_helper_cleanup_planes(dev, state);

	if (vc4->hvs->hvs5) {
		drm_dbg(dev, "Running the core clock at %lu Hz\n",
			new_hvs_state->core_clock_rate);

		clk_set_min_rate(hvs->core_clk, new_hvs_state->core_clock_rate);
	}
}

static int vc4_atomic_commit_setup(struct drm_atomic_state *state)
{
	struct drm_crtc_state *crtc_state;
	struct vc4_hvs_state *hvs_state;
	struct drm_crtc *crtc;
	unsigned int i;

	hvs_state = vc4_hvs_get_new_global_state(state);
	if (WARN_ON(IS_ERR(hvs_state)))
		return PTR_ERR(hvs_state);

	for_each_new_crtc_in_state(state, crtc, crtc_state, i) {
		struct vc4_crtc_state *vc4_crtc_state =
			to_vc4_crtc_state(crtc_state);
		unsigned int channel =
			vc4_crtc_state->assigned_channel;

		if (channel == VC4_HVS_CHANNEL_DISABLED)
			continue;

		if (!hvs_state->fifo_state[channel].in_use)
			continue;

		hvs_state->fifo_state[channel].pending_commit =
			drm_crtc_commit_get(crtc_state->commit);
	}

	return 0;
}

static struct drm_framebuffer *vc4_fb_create(struct drm_device *dev,
					     struct drm_file *file_priv,
					     const struct drm_mode_fb_cmd2 *mode_cmd)
{
	struct drm_mode_fb_cmd2 mode_cmd_local;

	/* If the user didn't specify a modifier, use the
	 * vc4_set_tiling_ioctl() state for the BO.
	 */
	if (!(mode_cmd->flags & DRM_MODE_FB_MODIFIERS)) {
		struct drm_gem_object *gem_obj;
		struct vc4_bo *bo;

		gem_obj = drm_gem_object_lookup(file_priv,
						mode_cmd->handles[0]);
		if (!gem_obj) {
			DRM_DEBUG("Failed to look up GEM BO %d\n",
				  mode_cmd->handles[0]);
			return ERR_PTR(-ENOENT);
		}
		bo = to_vc4_bo(gem_obj);

		mode_cmd_local = *mode_cmd;

		if (bo->t_format) {
			mode_cmd_local.modifier[0] =
				DRM_FORMAT_MOD_BROADCOM_VC4_T_TILED;
		} else {
			mode_cmd_local.modifier[0] = DRM_FORMAT_MOD_NONE;
		}

		drm_gem_object_put(gem_obj);

		mode_cmd = &mode_cmd_local;
	}

	return drm_gem_fb_create(dev, file_priv, mode_cmd);
}

/* Our CTM has some peculiar limitations: we can only enable it for one CRTC
 * at a time and the HW only supports S0.9 scalars. To account for the latter,
 * we don't allow userland to set a CTM that we have no hope of approximating.
 */
static int
vc4_ctm_atomic_check(struct drm_device *dev, struct drm_atomic_state *state)
{
	struct vc4_dev *vc4 = to_vc4_dev(dev);
	struct vc4_ctm_state *ctm_state = NULL;
	struct drm_crtc *crtc;
	struct drm_crtc_state *old_crtc_state, *new_crtc_state;
	struct drm_color_ctm *ctm;
	int i;

	for_each_oldnew_crtc_in_state(state, crtc, old_crtc_state, new_crtc_state, i) {
		/* CTM is being disabled. */
		if (!new_crtc_state->ctm && old_crtc_state->ctm) {
			ctm_state = vc4_get_ctm_state(state, &vc4->ctm_manager);
			if (IS_ERR(ctm_state))
				return PTR_ERR(ctm_state);
			ctm_state->fifo = 0;
		}
	}

	for_each_oldnew_crtc_in_state(state, crtc, old_crtc_state, new_crtc_state, i) {
		if (new_crtc_state->ctm == old_crtc_state->ctm)
			continue;

		if (!ctm_state) {
			ctm_state = vc4_get_ctm_state(state, &vc4->ctm_manager);
			if (IS_ERR(ctm_state))
				return PTR_ERR(ctm_state);
		}

		/* CTM is being enabled or the matrix changed. */
		if (new_crtc_state->ctm) {
			struct vc4_crtc_state *vc4_crtc_state =
				to_vc4_crtc_state(new_crtc_state);

			/* fifo is 1-based since 0 disables CTM. */
			int fifo = vc4_crtc_state->assigned_channel + 1;

			/* Check userland isn't trying to turn on CTM for more
			 * than one CRTC at a time.
			 */
			if (ctm_state->fifo && ctm_state->fifo != fifo) {
				DRM_DEBUG_DRIVER("Too many CTM configured\n");
				return -EINVAL;
			}

			/* Check we can approximate the specified CTM.
			 * We disallow scalars |c| > 1.0 since the HW has
			 * no integer bits.
			 */
			ctm = new_crtc_state->ctm->data;
			for (i = 0; i < ARRAY_SIZE(ctm->matrix); i++) {
				u64 val = ctm->matrix[i];

				val &= ~BIT_ULL(63);
				if (val > BIT_ULL(32))
					return -EINVAL;
			}

			ctm_state->fifo = fifo;
			ctm_state->ctm = ctm;
		}
	}

	return 0;
}

static int vc4_load_tracker_atomic_check(struct drm_atomic_state *state)
{
	struct drm_plane_state *old_plane_state, *new_plane_state;
	struct vc4_dev *vc4 = to_vc4_dev(state->dev);
	struct vc4_load_tracker_state *load_state;
	struct drm_private_state *priv_state;
	struct drm_plane *plane;
	int i;

	priv_state = drm_atomic_get_private_obj_state(state,
						      &vc4->load_tracker);
	if (IS_ERR(priv_state))
		return PTR_ERR(priv_state);

	load_state = to_vc4_load_tracker_state(priv_state);
	for_each_oldnew_plane_in_state(state, plane, old_plane_state,
				       new_plane_state, i) {
		struct vc4_plane_state *vc4_plane_state;

		if (old_plane_state->fb && old_plane_state->crtc) {
			vc4_plane_state = to_vc4_plane_state(old_plane_state);
			load_state->membus_load -= vc4_plane_state->membus_load;
			load_state->hvs_load -= vc4_plane_state->hvs_load;
		}

		if (new_plane_state->fb && new_plane_state->crtc) {
			vc4_plane_state = to_vc4_plane_state(new_plane_state);
			load_state->membus_load += vc4_plane_state->membus_load;
			load_state->hvs_load += vc4_plane_state->hvs_load;
		}
	}

	/* Don't check the load when the tracker is disabled. */
	if (!vc4->load_tracker_enabled)
		return 0;

	/* The absolute limit is 2Gbyte/sec, but let's take a margin to let
	 * the system work when other blocks are accessing the memory.
	 */
	if (load_state->membus_load > SZ_1G + SZ_512M)
		return -ENOSPC;

	/* HVS clock is supposed to run @ 250Mhz, let's take a margin and
	 * consider the maximum number of cycles is 240M.
	 */
	if (load_state->hvs_load > 240000000ULL)
		return -ENOSPC;

	return 0;
}

static struct drm_private_state *
vc4_load_tracker_duplicate_state(struct drm_private_obj *obj)
{
	struct vc4_load_tracker_state *state;

	state = kmemdup(obj->state, sizeof(*state), GFP_KERNEL);
	if (!state)
		return NULL;

	__drm_atomic_helper_private_obj_duplicate_state(obj, &state->base);

	return &state->base;
}

static void vc4_load_tracker_destroy_state(struct drm_private_obj *obj,
					   struct drm_private_state *state)
{
	struct vc4_load_tracker_state *load_state;

	load_state = to_vc4_load_tracker_state(state);
	kfree(load_state);
}

static const struct drm_private_state_funcs vc4_load_tracker_state_funcs = {
	.atomic_duplicate_state = vc4_load_tracker_duplicate_state,
	.atomic_destroy_state = vc4_load_tracker_destroy_state,
};

static void vc4_load_tracker_obj_fini(struct drm_device *dev, void *unused)
{
	struct vc4_dev *vc4 = to_vc4_dev(dev);

	drm_atomic_private_obj_fini(&vc4->load_tracker);
}

static int vc4_load_tracker_obj_init(struct vc4_dev *vc4)
{
	struct vc4_load_tracker_state *load_state;

	load_state = kzalloc(sizeof(*load_state), GFP_KERNEL);
	if (!load_state)
		return -ENOMEM;

	drm_atomic_private_obj_init(&vc4->base, &vc4->load_tracker,
				    &load_state->base,
				    &vc4_load_tracker_state_funcs);

	return drmm_add_action_or_reset(&vc4->base, vc4_load_tracker_obj_fini, NULL);
}

static struct drm_private_state *
vc4_hvs_channels_duplicate_state(struct drm_private_obj *obj)
{
	struct vc4_hvs_state *old_state = to_vc4_hvs_state(obj->state);
	struct vc4_hvs_state *state;
	unsigned int i;

	state = kzalloc(sizeof(*state), GFP_KERNEL);
	if (!state)
		return NULL;

	__drm_atomic_helper_private_obj_duplicate_state(obj, &state->base);

	for (i = 0; i < HVS_NUM_CHANNELS; i++) {
		state->fifo_state[i].in_use = old_state->fifo_state[i].in_use;
<<<<<<< HEAD
=======
		state->fifo_state[i].fifo_load = old_state->fifo_state[i].fifo_load;
>>>>>>> cb6846fb
	}

	state->core_clock_rate = old_state->core_clock_rate;

	return &state->base;
}

static void vc4_hvs_channels_destroy_state(struct drm_private_obj *obj,
					   struct drm_private_state *state)
{
	struct vc4_hvs_state *hvs_state = to_vc4_hvs_state(state);
	unsigned int i;

	for (i = 0; i < HVS_NUM_CHANNELS; i++) {
		if (!hvs_state->fifo_state[i].pending_commit)
			continue;

		drm_crtc_commit_put(hvs_state->fifo_state[i].pending_commit);
	}

	kfree(hvs_state);
}

static const struct drm_private_state_funcs vc4_hvs_state_funcs = {
	.atomic_duplicate_state = vc4_hvs_channels_duplicate_state,
	.atomic_destroy_state = vc4_hvs_channels_destroy_state,
};

static void vc4_hvs_channels_obj_fini(struct drm_device *dev, void *unused)
{
	struct vc4_dev *vc4 = to_vc4_dev(dev);

	drm_atomic_private_obj_fini(&vc4->hvs_channels);
}

static int vc4_hvs_channels_obj_init(struct vc4_dev *vc4)
{
	struct vc4_hvs_state *state;

	state = kzalloc(sizeof(*state), GFP_KERNEL);
	if (!state)
		return -ENOMEM;

	drm_atomic_private_obj_init(&vc4->base, &vc4->hvs_channels,
				    &state->base,
				    &vc4_hvs_state_funcs);

	return drmm_add_action_or_reset(&vc4->base, vc4_hvs_channels_obj_fini, NULL);
}

/*
 * The BCM2711 HVS has up to 7 outputs connected to the pixelvalves and
 * the TXP (and therefore all the CRTCs found on that platform).
 *
 * The naive (and our initial) implementation would just iterate over
 * all the active CRTCs, try to find a suitable FIFO, and then remove it
 * from the pool of available FIFOs. However, there are a few corner
 * cases that need to be considered:
 *
 * - When running in a dual-display setup (so with two CRTCs involved),
 *   we can update the state of a single CRTC (for example by changing
 *   its mode using xrandr under X11) without affecting the other. In
 *   this case, the other CRTC wouldn't be in the state at all, so we
 *   need to consider all the running CRTCs in the DRM device to assign
 *   a FIFO, not just the one in the state.
 *
 * - To fix the above, we can't use drm_atomic_get_crtc_state on all
 *   enabled CRTCs to pull their CRTC state into the global state, since
 *   a page flip would start considering their vblank to complete. Since
 *   we don't have a guarantee that they are actually active, that
 *   vblank might never happen, and shouldn't even be considered if we
 *   want to do a page flip on a single CRTC. That can be tested by
 *   doing a modetest -v first on HDMI1 and then on HDMI0.
 *
 * - Since we need the pixelvalve to be disabled and enabled back when
 *   the FIFO is changed, we should keep the FIFO assigned for as long
 *   as the CRTC is enabled, only considering it free again once that
 *   CRTC has been disabled. This can be tested by booting X11 on a
 *   single display, and changing the resolution down and then back up.
 */
static int vc4_pv_muxing_atomic_check(struct drm_device *dev,
				      struct drm_atomic_state *state)
{
	struct vc4_hvs_state *hvs_new_state;
	struct drm_crtc_state *old_crtc_state, *new_crtc_state;
	struct drm_crtc *crtc;
	unsigned int unassigned_channels = 0;
	unsigned int i;

	hvs_new_state = vc4_hvs_get_global_state(state);
	if (IS_ERR(hvs_new_state))
		return PTR_ERR(hvs_new_state);

	for (i = 0; i < ARRAY_SIZE(hvs_new_state->fifo_state); i++)
		if (!hvs_new_state->fifo_state[i].in_use)
			unassigned_channels |= BIT(i);

	for_each_oldnew_crtc_in_state(state, crtc, old_crtc_state, new_crtc_state, i) {
		struct vc4_crtc_state *old_vc4_crtc_state =
			to_vc4_crtc_state(old_crtc_state);
		struct vc4_crtc_state *new_vc4_crtc_state =
			to_vc4_crtc_state(new_crtc_state);
		struct vc4_crtc *vc4_crtc = to_vc4_crtc(crtc);
		unsigned int matching_channels;
		unsigned int channel;

		/* Nothing to do here, let's skip it */
		if (old_crtc_state->enable == new_crtc_state->enable)
			continue;

		/* Muxing will need to be modified, mark it as such */
		new_vc4_crtc_state->update_muxing = true;

		/* If we're disabling our CRTC, we put back our channel */
		if (!new_crtc_state->enable) {
			channel = old_vc4_crtc_state->assigned_channel;
			hvs_new_state->fifo_state[channel].in_use = false;
			new_vc4_crtc_state->assigned_channel = VC4_HVS_CHANNEL_DISABLED;
			continue;
		}

		/*
		 * The problem we have to solve here is that we have
		 * up to 7 encoders, connected to up to 6 CRTCs.
		 *
		 * Those CRTCs, depending on the instance, can be
		 * routed to 1, 2 or 3 HVS FIFOs, and we need to set
		 * the change the muxing between FIFOs and outputs in
		 * the HVS accordingly.
		 *
		 * It would be pretty hard to come up with an
		 * algorithm that would generically solve
		 * this. However, the current routing trees we support
		 * allow us to simplify a bit the problem.
		 *
		 * Indeed, with the current supported layouts, if we
		 * try to assign in the ascending crtc index order the
		 * FIFOs, we can't fall into the situation where an
		 * earlier CRTC that had multiple routes is assigned
		 * one that was the only option for a later CRTC.
		 *
		 * If the layout changes and doesn't give us that in
		 * the future, we will need to have something smarter,
		 * but it works so far.
		 */
		matching_channels = unassigned_channels & vc4_crtc->data->hvs_available_channels;
		if (!matching_channels)
			return -EINVAL;

		channel = ffs(matching_channels) - 1;
		new_vc4_crtc_state->assigned_channel = channel;
		unassigned_channels &= ~BIT(channel);
		hvs_new_state->fifo_state[channel].in_use = true;
	}

	return 0;
}

static int
vc4_core_clock_atomic_check(struct drm_atomic_state *state)
{
	struct vc4_dev *vc4 = to_vc4_dev(state->dev);
	struct drm_private_state *priv_state;
	struct vc4_hvs_state *hvs_new_state;
	struct vc4_load_tracker_state *load_state;
	struct drm_crtc_state *old_crtc_state, *new_crtc_state;
	struct drm_crtc *crtc;
	unsigned int num_outputs;
	unsigned long pixel_rate;
	unsigned long cob_rate;
	unsigned int i;

	priv_state = drm_atomic_get_private_obj_state(state,
						      &vc4->load_tracker);
	if (IS_ERR(priv_state))
		return PTR_ERR(priv_state);

	load_state = to_vc4_load_tracker_state(priv_state);

	hvs_new_state = vc4_hvs_get_global_state(state);
	if (IS_ERR(hvs_new_state))
		return PTR_ERR(hvs_new_state);

	for_each_oldnew_crtc_in_state(state, crtc,
				      old_crtc_state,
				      new_crtc_state,
				      i) {
		if (old_crtc_state->active) {
			struct vc4_crtc_state *old_vc4_state =
				to_vc4_crtc_state(old_crtc_state);
			unsigned int channel = old_vc4_state->assigned_channel;

			hvs_new_state->fifo_state[channel].fifo_load = 0;
		}

		if (new_crtc_state->active) {
			struct vc4_crtc_state *new_vc4_state =
				to_vc4_crtc_state(new_crtc_state);
			unsigned int channel = new_vc4_state->assigned_channel;

			hvs_new_state->fifo_state[channel].fifo_load =
				new_vc4_state->hvs_load;
		}
	}

	cob_rate = 0;
	num_outputs = 0;
	for (i = 0; i < HVS_NUM_CHANNELS; i++) {
		if (!hvs_new_state->fifo_state[i].in_use)
			continue;

		num_outputs++;
		cob_rate += hvs_new_state->fifo_state[i].fifo_load;
	}

	pixel_rate = load_state->hvs_load;
	if (num_outputs > 1) {
		pixel_rate = (pixel_rate * 40) / 100;
	} else {
		pixel_rate = (pixel_rate * 60) / 100;
	}

	hvs_new_state->core_clock_rate = max(cob_rate, pixel_rate);

	return 0;
}


static int
vc4_atomic_check(struct drm_device *dev, struct drm_atomic_state *state)
{
	int ret;

	ret = vc4_pv_muxing_atomic_check(dev, state);
	if (ret)
		return ret;

	ret = vc4_ctm_atomic_check(dev, state);
	if (ret < 0)
		return ret;

	ret = drm_atomic_helper_check(dev, state);
	if (ret)
		return ret;

	ret = vc4_load_tracker_atomic_check(state);
	if (ret)
		return ret;

	return vc4_core_clock_atomic_check(state);
}

static struct drm_mode_config_helper_funcs vc4_mode_config_helpers = {
	.atomic_commit_setup	= vc4_atomic_commit_setup,
	.atomic_commit_tail	= vc4_atomic_commit_tail,
};

static const struct drm_mode_config_funcs vc4_mode_funcs = {
	.atomic_check = vc4_atomic_check,
	.atomic_commit = drm_atomic_helper_commit,
	.fb_create = vc4_fb_create,
};

int vc4_kms_load(struct drm_device *dev)
{
	struct vc4_dev *vc4 = to_vc4_dev(dev);
	bool is_vc5 = of_device_is_compatible(dev->dev->of_node,
					      "brcm,bcm2711-vc5");
	int ret;

	/*
	 * The limits enforced by the load tracker aren't relevant for
	 * the BCM2711, but the load tracker computations are used for
	 * the core clock rate calculation.
	 */
	if (!is_vc5) {
		/* Start with the load tracker enabled. Can be
		 * disabled through the debugfs load_tracker file.
		 */
		vc4->load_tracker_enabled = true;
	}

	/* Set support for vblank irq fast disable, before drm_vblank_init() */
	dev->vblank_disable_immediate = true;

	ret = drm_vblank_init(dev, dev->mode_config.num_crtc);
	if (ret < 0) {
		dev_err(dev->dev, "failed to initialize vblank\n");
		return ret;
	}

	if (is_vc5) {
		dev->mode_config.max_width = 7680;
		dev->mode_config.max_height = 7680;
	} else {
		dev->mode_config.max_width = 2048;
		dev->mode_config.max_height = 2048;
	}

	dev->mode_config.funcs = &vc4_mode_funcs;
	dev->mode_config.helper_private = &vc4_mode_config_helpers;
	dev->mode_config.preferred_depth = 24;
	dev->mode_config.async_page_flip = true;

	ret = vc4_ctm_obj_init(vc4);
	if (ret)
		return ret;

	ret = vc4_load_tracker_obj_init(vc4);
	if (ret)
		return ret;

	ret = vc4_hvs_channels_obj_init(vc4);
	if (ret)
		return ret;

	drm_mode_config_reset(dev);

	drm_kms_helper_poll_init(dev);

	return 0;
}<|MERGE_RESOLUTION|>--- conflicted
+++ resolved
@@ -365,13 +365,6 @@
 		vc4_hvs_mask_underrun(dev, vc4_crtc_state->assigned_channel);
 	}
 
-<<<<<<< HEAD
-	old_hvs_state = vc4_hvs_get_old_global_state(state);
-	if (IS_ERR(old_hvs_state))
-		return;
-
-=======
->>>>>>> cb6846fb
 	for (channel = 0; channel < HVS_NUM_CHANNELS; channel++) {
 		struct drm_crtc_commit *commit;
 		int ret;
@@ -391,11 +384,6 @@
 		old_hvs_state->fifo_state[channel].pending_commit = NULL;
 	}
 
-<<<<<<< HEAD
-	if (vc4->hvs->hvs5)
-		clk_set_min_rate(hvs->core_clk, 500000000);
-
-=======
 	if (vc4->hvs->hvs5) {
 		unsigned long core_rate = max_t(unsigned long,
 						500000000,
@@ -403,7 +391,6 @@
 
 		clk_set_min_rate(hvs->core_clk, core_rate);
 	}
->>>>>>> cb6846fb
 	drm_atomic_helper_commit_modeset_disables(dev, state);
 
 	vc4_ctm_commit(vc4, state);
@@ -689,10 +676,7 @@
 
 	for (i = 0; i < HVS_NUM_CHANNELS; i++) {
 		state->fifo_state[i].in_use = old_state->fifo_state[i].in_use;
-<<<<<<< HEAD
-=======
 		state->fifo_state[i].fifo_load = old_state->fifo_state[i].fifo_load;
->>>>>>> cb6846fb
 	}
 
 	state->core_clock_rate = old_state->core_clock_rate;
