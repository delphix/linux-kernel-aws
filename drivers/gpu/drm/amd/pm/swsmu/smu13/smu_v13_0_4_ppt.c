--- conflicted
+++ resolved
@@ -221,15 +221,6 @@
 {
 	struct amdgpu_device *adev = smu->adev;
 	int ret = 0;
-<<<<<<< HEAD
-
-	if (!en && !adev->in_s0ix)
-		ret = smu_cmn_send_smc_msg(smu, SMU_MSG_PrepareMp1ForUnload, NULL);
-
-	return ret;
-}
-=======
->>>>>>> 0db78532
 
 	if (!en && !adev->in_s0ix)
 		ret = smu_cmn_send_smc_msg(smu, SMU_MSG_PrepareMp1ForUnload, NULL);
