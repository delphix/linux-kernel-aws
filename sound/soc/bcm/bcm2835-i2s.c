--- conflicted
+++ resolved
@@ -251,7 +251,6 @@
 	dev->slot_width = ratio / 2;
 	dev->frame_length = ratio;
 
-<<<<<<< HEAD
 	return 0;
 }
 
@@ -291,47 +290,6 @@
 	return 0;
 }
 
-=======
-	return 0;
-}
-
-static int bcm2835_i2s_set_dai_tdm_slot(struct snd_soc_dai *dai,
-	unsigned int tx_mask, unsigned int rx_mask,
-	int slots, int width)
-{
-	struct bcm2835_i2s_dev *dev = snd_soc_dai_get_drvdata(dai);
-
-	if (slots) {
-		if (slots < 0 || width < 0)
-			return -EINVAL;
-
-		/* Limit masks to available slots */
-		rx_mask &= GENMASK(slots - 1, 0);
-		tx_mask &= GENMASK(slots - 1, 0);
-
-		/*
-		 * The driver is limited to 2-channel setups.
-		 * Check that exactly 2 bits are set in the masks.
-		 */
-		if (hweight_long((unsigned long) rx_mask) != 2
-		    || hweight_long((unsigned long) tx_mask) != 2)
-			return -EINVAL;
-
-		if (slots * width > BCM2835_I2S_MAX_FRAME_LENGTH)
-			return -EINVAL;
-	}
-
-	dev->tdm_slots = slots;
-
-	dev->rx_mask = rx_mask;
-	dev->tx_mask = tx_mask;
-	dev->slot_width = width;
-	dev->frame_length = slots * width;
-
-	return 0;
-}
-
->>>>>>> 661e50bc
 /*
  * Convert logical slot number into physical slot number.
  *
@@ -462,12 +420,6 @@
 	}
 
 	/* Clock should only be set up here if CPU is clock master */
-<<<<<<< HEAD
-	if (bit_clock_master) {
-		ret = clk_set_rate(dev->clk, bclk_rate);
-		if (ret)
-			return ret;
-=======
 	if (bit_clock_master &&
 	    (!dev->clk_prepared || dev->clk_rate != bclk_rate)) {
 		if (dev->clk_prepared)
@@ -481,7 +433,6 @@
 		}
 
 		bcm2835_i2s_start_clock(dev);
->>>>>>> 661e50bc
 	}
 
 	/* Setup the frame format */
